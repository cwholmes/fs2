--- conflicted
+++ resolved
@@ -101,7 +101,6 @@
               F.delay(cb(Right(()))).as(None)
           }
         )
-<<<<<<< HEAD
         _ <- F
           .async_[Unit] { cb =>
             server.once_error(nodeStrings.error, e => cb(Left(js.JavaScriptException(e))))
@@ -112,21 +111,6 @@
               () => {
                 server.asInstanceOf[eventsMod.EventEmitter].removeAllListeners("error")
                 cb(Right(()))
-=======
-        _ <- registerListener[std.Error](server, nodeStrings.error)(_.once_error(_, _)) { e =>
-          dispatcher.unsafeRunAndForget(error.complete(js.JavaScriptException(e)))
-        }
-        _ <- error.get
-          .race(
-            F
-              .async_[Unit] { cb =>
-                server.listen(
-                  address.foldLeft(
-                    netMod.ListenOptions().setPort(port.fold(0.0)(_.value.toDouble))
-                  )((opts, host) => opts.setHost(host.toString)),
-                  () => cb(Right(()))
-                )
->>>>>>> 28617f61
               }
             )
           }
