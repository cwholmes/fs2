--- conflicted
+++ resolved
@@ -31,17 +31,7 @@
 import java.io.{InputStream, OutputStream, PipedInputStream, PipedOutputStream}
 import java.nio.charset.Charset
 
-<<<<<<< HEAD
-/**
-  * Provides various ways to work with streams that perform IO.
-=======
 /** Provides various ways to work with streams that perform IO.
-  *
-  * These methods accept a `cats.effect.Blocker`, as the underlying
-  * implementations perform blocking IO.
-  *
-  * @see [[https://typelevel.org/cats-effect/concurrency/basics.html#blocking-threads]]
->>>>>>> d2046322
   */
 package object io {
   private val utf8Charset = Charset.forName("UTF-8")
