package fs2
package io

import java.nio.file._
import java.util.stream.{Stream => JStream}

import scala.collection.JavaConverters._
import scala.concurrent.duration._

import cats.effect.{Blocker, Concurrent, ContextShift, Resource, Sync, Timer}
import cats.implicits._

/** Provides support for working with files. */
package object file {
import java.nio.file.CopyOption
import java.nio.file.LinkOption
import java.nio.file.Files

  /**
    * Reads all data synchronously from the file at the specified `java.nio.file.Path`.
    */
  def readAll[F[_]: Sync: ContextShift](path: Path,
                                        blocker: Blocker,
                                        chunkSize: Int): Stream[F, Byte] =
    pulls
      .fromPath(path, blocker, List(StandardOpenOption.READ))
      .flatMap(c => pulls.readAllFromFileHandle(chunkSize)(c.resource))
      .stream

  /**
    * Reads a range of data synchronously from the file at the specified `java.nio.file.Path`.
    * `start` is inclusive, `end` is exclusive, so when `start` is 0 and `end` is 2,
    * two bytes are read.
    */
  def readRange[F[_]: Sync: ContextShift](path: Path,
                                          blocker: Blocker,
                                          chunkSize: Int,
                                          start: Long,
                                          end: Long): Stream[F, Byte] =
    pulls
      .fromPath(path, blocker, List(StandardOpenOption.READ))
      .flatMap(c => pulls.readRangeFromFileHandle(chunkSize, start, end)(c.resource))
      .stream

  /**
    * Returns an infinite stream of data from the file at the specified path.
    * Starts reading from the specified offset and upon reaching the end of the file,
    * polls every `pollDuration` for additional updates to the file.
    *
    * Read operations are limited to emitting chunks of the specified chunk size
    * but smaller chunks may occur.
    *
    * If an error occurs while reading from the file, the overall stream fails.
    */
  def tail[F[_]: Sync: ContextShift: Timer](path: Path,
                                            blocker: Blocker,
                                            chunkSize: Int,
                                            offset: Long = 0L,
                                            pollDelay: FiniteDuration = 1.second): Stream[F, Byte] =
    pulls
      .fromPath(path, blocker, List(StandardOpenOption.READ))
      .flatMap(c => pulls.tailFromFileHandle(chunkSize, offset, pollDelay)(c.resource))
      .stream

  /**
    * Writes all data synchronously to the file at the specified `java.nio.file.Path`.
    *
    * Adds the WRITE flag to any other `OpenOption` flags specified. By default, also adds the CREATE flag.
    */
  def writeAll[F[_]: Sync: ContextShift](
      path: Path,
      blocker: Blocker,
      flags: Seq[StandardOpenOption] = List(StandardOpenOption.CREATE)
  ): Pipe[F, Byte, Unit] =
    in =>
      (for {
        out <- pulls.fromPath(path, blocker, StandardOpenOption.WRITE :: flags.toList)
        fileHandle = out.resource
        offset <- if (flags.contains(StandardOpenOption.APPEND)) Pull.eval(fileHandle.size)
        else Pull.pure(0L)
        _ <- pulls.writeAllToFileHandleAtOffset(in, fileHandle, offset)
      } yield ()).stream

  private def _writeAll0[F[_]](in: Stream[F, Byte],
                               out: FileHandle[F],
                               offset: Long): Pull[F, Nothing, Unit] =
    in.pull.uncons.flatMap {
      case None => Pull.done
      case Some((hd, tl)) =>
        _writeAll1(hd, out, offset) >> _writeAll0(tl, out, offset + hd.size)
    }

  private def _writeAll1[F[_]](buf: Chunk[Byte],
                               out: FileHandle[F],
                               offset: Long): Pull[F, Nothing, Unit] =
    Pull.eval(out.write(buf, offset)).flatMap { (written: Int) =>
      if (written >= buf.size)
        Pull.pure(())
      else
        _writeAll1(buf.drop(written), out, offset + written)
    }

  /**
    * Creates a [[Watcher]] for the default file system.
    *
    * A singleton bracketed stream is returned consisting of the single watcher. To use the watcher,
    * `flatMap` the returned stream, watch or register 1 or more paths, and then return `watcher.events()`.
    *
    * @return singleton bracketed stream returning a watcher
    */
  def watcher[F[_]: Concurrent: ContextShift](blocker: Blocker): Resource[F, Watcher[F]] =
    Watcher.default(blocker)

  /**
    * Watches a single path.
    *
    * Alias for creating a watcher and watching the supplied path, releasing the watcher when the resulting stream is finalized.
    */
  def watch[F[_]: Concurrent: ContextShift](
      blocker: Blocker,
      path: Path,
      types: Seq[Watcher.EventType] = Nil,
      modifiers: Seq[WatchEvent.Modifier] = Nil,
      pollTimeout: FiniteDuration = 1.second): Stream[F, Watcher.Event] =
    Stream
      .resource(Watcher.default(blocker))
      .flatMap(w => Stream.eval_(w.watch(path, types, modifiers)) ++ w.events(pollTimeout))

<<<<<<< HEAD
  def exists[F[_]: Sync](path: Path, flags: Seq[LinkOption] = Seq.empty): F[Boolean] =
    Sync[F].delay(Files.exists(path, flags: _*))

  def copy[F[_]: Sync: ContextShift](blocker: Blocker, source: Path, target: Path, flags: Seq[CopyOption] = Seq.empty): F[Path] =
    blocker.delay(Files.copy(source, target, flags: _*))

  def delete[F[_]: Sync: ContextShift](blocker: Blocker, path: Path): F[Unit] =
    blocker.delay(Files.delete(path))

  def deleteIfExists[F[_]: Sync: ContextShift](blocker: Blocker, path: Path): F[Boolean] =
    blocker.delay(Files.deleteIfExists(path))

  def size[F[_]: Sync: ContextShift](blocker: Blocker, path: Path): F[Long] =
    blocker.delay(Files.size(path))
  
=======
  /**
    * Creates a stream of [[Path]]s inside a directory.
    */
  def directoryStream[F[_]: Sync: ContextShift](blocker: Blocker, path: Path): Stream[F, Path] =
    _runJavaCollectionResource[F, DirectoryStream[Path]](
      blocker,
      blocker.delay(Files.newDirectoryStream(path)),
      _.asScala.iterator)

  /**
    * Creates a stream of [[Path]]s inside a directory, filtering the results by the given predicate.
    */
  def directoryStream[F[_]: Sync: ContextShift](blocker: Blocker,
                                                path: Path,
                                                filter: Path => Boolean): Stream[F, Path] =
    _runJavaCollectionResource[F, DirectoryStream[Path]](
      blocker,
      blocker.delay(Files.newDirectoryStream(path, (entry: Path) => filter(entry))),
      _.asScala.iterator)

  /**
    * Creates a stream of [[Path]]s inside a directory which match the given glob.
    */
  def directoryStream[F[_]: Sync: ContextShift](blocker: Blocker,
                                                path: Path,
                                                glob: String): Stream[F, Path] =
    _runJavaCollectionResource[F, DirectoryStream[Path]](
      blocker,
      blocker.delay(Files.newDirectoryStream(path, glob)),
      _.asScala.iterator)

  /**
    * Creates a stream of [[Path]]s contained in a given file tree. Depth is unlimited.
    */
  def walk[F[_]: Sync: ContextShift](blocker: Blocker, start: Path): Stream[F, Path] =
    walk[F](blocker, start, Seq.empty)

  /**
    * Creates a stream of [[Path]]s contained in a given file tree, respecting the supplied options. Depth is unlimited.
    */
  def walk[F[_]: Sync: ContextShift](blocker: Blocker,
                                     start: Path,
                                     options: Seq[FileVisitOption]): Stream[F, Path] =
    walk[F](blocker, start, Int.MaxValue, options)

  /**
    * Creates a stream of [[Path]]s contained in a given file tree down to a given depth.
    */
  def walk[F[_]: Sync: ContextShift](blocker: Blocker,
                                     start: Path,
                                     maxDepth: Int,
                                     options: Seq[FileVisitOption] = Seq.empty): Stream[F, Path] =
    _runJavaCollectionResource[F, JStream[Path]](
      blocker,
      blocker.delay(Files.walk(start, maxDepth, options: _*)),
      _.iterator.asScala)

  private def _runJavaCollectionResource[F[_]: Sync: ContextShift, C <: AutoCloseable](
      blocker: Blocker,
      javaCollection: F[C],
      collectionIterator: C => Iterator[Path]): Stream[F, Path] =
    Stream
      .resource(Resource.fromAutoCloseable(javaCollection))
      .flatMap(ds => Stream.fromBlockingIterator[F](blocker, collectionIterator(ds)))

>>>>>>> 3705222c
}<|MERGE_RESOLUTION|>--- conflicted
+++ resolved
@@ -126,7 +126,6 @@
       .resource(Watcher.default(blocker))
       .flatMap(w => Stream.eval_(w.watch(path, types, modifiers)) ++ w.events(pollTimeout))
 
-<<<<<<< HEAD
   def exists[F[_]: Sync](path: Path, flags: Seq[LinkOption] = Seq.empty): F[Boolean] =
     Sync[F].delay(Files.exists(path, flags: _*))
 
@@ -141,8 +140,7 @@
 
   def size[F[_]: Sync: ContextShift](blocker: Blocker, path: Path): F[Long] =
     blocker.delay(Files.size(path))
-  
-=======
+
   /**
     * Creates a stream of [[Path]]s inside a directory.
     */
@@ -208,5 +206,4 @@
       .resource(Resource.fromAutoCloseable(javaCollection))
       .flatMap(ds => Stream.fromBlockingIterator[F](blocker, collectionIterator(ds)))
 
->>>>>>> 3705222c
 }