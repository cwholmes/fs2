--- conflicted
+++ resolved
@@ -29,12 +29,7 @@
 import cats.effect.kernel.implicits._
 import cats.effect.std.{Dispatcher, Queue}
 
-<<<<<<< HEAD
-import fs2.concurrent.{Queue, SignallingRef}
-=======
-import fs2.Chunk.Bytes
 import fs2.concurrent.SignallingRef
->>>>>>> 8c9dbe07
 
 private[io] object JavaInputOutputStream {
 
@@ -73,11 +68,7 @@
         dnState: SignallingRef[F, DownStreamState]
     ): F[Unit] =
       source.chunks
-<<<<<<< HEAD
-        .evalMap(ch => queue.enqueue1(Right(ch.toArraySlice)))
-=======
-        .evalMap(ch => queue.offer(Right(ch.toBytes)))
->>>>>>> 8c9dbe07
+        .evalMap(ch => queue.offer(Right(ch.toArraySlice)))
         .interruptWhen(dnState.discrete.map(_.isDone).filter(identity))
         .compile
         .drain
