--- conflicted
+++ resolved
@@ -161,7 +161,7 @@
       s: FreeC[Algebra[F, O, ?], Unit],
       u: F ~> G
   )(implicit G: TranslateInterrupt[G]): FreeC[Algebra[G, O, ?], Unit] =
-    translateAux[F, G, O](u, s, G.concurrentInstance)
+    translate0[F, G, O](u, s, G.concurrentInstance)
 
   def uncons[F[_], X, O](s: FreeC[Algebra[F, O, ?], Unit])
     : FreeC[Algebra[F, X, ?], Option[(Chunk[O], FreeC[Algebra[F, O, ?], Unit])]] =
@@ -417,7 +417,7 @@
 
     }
 
-  private def translateAux[F[_], G[_], O](
+  private def translate0[F[_], G[_], O](
       fK: F ~> G,
       stream: FreeC[Algebra[F, O, ?], Unit],
       concurrent: Option[Concurrent[G]]
@@ -429,7 +429,6 @@
         case _: FreeC.Result.Pure[Algebra[F, X, ?], Unit] =>
           FreeC.pure[Algebra[G, X, ?], Unit](())
 
-<<<<<<< HEAD
         case failed: FreeC.Result.Fail[Algebra[F, X, ?], Unit] =>
           Algebra.raiseError(failed.error)
 
@@ -438,44 +437,13 @@
 
         case view: ViewL.View[Algebra[F, X, ?], y, Unit] => {
           def evalCont[Q](alg: Algebra[G, X, Q]): FreeC[Algebra[G, X, ?], Unit] =
-=======
-      case view: ViewL.View[Algebra[F, X, ?], y, Unit] =>
-        view.step match {
-          case output: Output[F, X] =>
-            Algebra.output[G, X](output.values).transformWith {
-              case r @ Result.Pure(v) =>
-                // Cast is safe here, as at this point the evaluation of this Step will end
-                // and the remainder of the free will be passed as a result in Bind. As such
-                // next Step will have this to evaluate, and will try to translate again.
-                view
-                  .next(r)
-                  .asInstanceOf[FreeC[Algebra[G, X, ?], Unit]]
-
-              case r @ Result.Fail(err) => translateStep(fK, view.next(r), concurrent)
-
-              case r @ Result.Interrupted(_, _) => translateStep(fK, view.next(r), concurrent)
-            }
-
-          case step: Step[F, x] =>
-            FreeC
-              .Eval[Algebra[G, X, ?], Option[(Chunk[x], Token, FreeC[Algebra[G, x, ?], Unit])]](
-                Step[G, x](
-                  stream = translateStep[F, G, x](fK, step.stream, concurrent),
-                  scope = step.scope
-                ))
-              .transformWith { r =>
-                translateStep[F, G, X](fK, view.next(r.asInstanceOf[Result[y]]), concurrent)
-              }
-
-          case alg: AlgEffect[F, r] =>
->>>>>>> 898bef3f
             FreeC
               .Eval[Algebra[G, X, ?], Q](alg)
               .transformWith(res =>
                 translateStep(view.next(res.asInstanceOf[Result[y]]), isMainLevel))
 
           view.step match {
-            case output: Algebra.Output[F, X] =>
+            case output: Output[F, X] =>
               Algebra.output[G, X](output.values).transformWith {
                 case r @ Result.Pure(v) if isMainLevel =>
                   translateStep(view.next(r), isMainLevel)
@@ -488,34 +456,18 @@
 
                 case r @ Result.Fail(err) => translateStep(view.next(r), isMainLevel)
 
-<<<<<<< HEAD
                 case r @ Result.Interrupted(_, _) => translateStep(view.next(r), isMainLevel)
               }
 
-            case step: Algebra.Step[F, x, X] =>
+            case step: Step[F, x] =>
               evalCont[Option[(Chunk[x], Token, FreeC[Algebra[G, x, ?], Unit])]] {
-                Algebra.Step[G, x, X](
+                Step[G, x](
                   stream = translateStep[x](step.stream, false),
-=======
-      case view: ViewL.View[Algebra[F, O, ?], y, Unit] =>
-        view.step match {
-          case output: Output[F, O] =>
-            Algebra.output[G, O](output.values).transformWith { r =>
-              translate0(fK, view.next(r), concurrent)
-            }
-
-          case step: Step[F, x] =>
-            FreeC
-              .Eval[Algebra[G, O, ?], Option[(Chunk[x], Token, FreeC[Algebra[G, x, ?], Unit])]](
-                Step[G, x](
-                  stream = translateStep[F, G, x](fK, step.stream, concurrent),
->>>>>>> 898bef3f
                   scope = step.scope
                 )
               }
 
-<<<<<<< HEAD
-            case alg: Algebra.AlgEffect[F, res] => {
+            case alg: AlgEffect[F, res] => {
               def translateAlgEffect[R](self: AlgEffect[F, R]): AlgEffect[G, R] = self match {
                 // safe to cast, used in translate only
                 // if interruption has to be supported concurrent for G has to be passed
@@ -530,12 +482,6 @@
               }
               evalCont[res](translateAlgEffect(alg))
             }
-=======
-          case alg: AlgEffect[F, r] =>
-            FreeC
-              .Eval[Algebra[G, O, ?], r](translateAlgEffect(alg, concurrent, fK))
-              .transformWith(r => translate0(fK, view.next(r), concurrent))
->>>>>>> 898bef3f
 
           }
         }
