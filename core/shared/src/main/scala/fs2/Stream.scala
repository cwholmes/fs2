/*
 * Copyright (c) 2013 Functional Streams for Scala
 *
 * Permission is hereby granted, free of charge, to any person obtaining a copy of
 * this software and associated documentation files (the "Software"), to deal in
 * the Software without restriction, including without limitation the rights to
 * use, copy, modify, merge, publish, distribute, sublicense, and/or sell copies of
 * the Software, and to permit persons to whom the Software is furnished to do so,
 * subject to the following conditions:
 *
 * The above copyright notice and this permission notice shall be included in all
 * copies or substantial portions of the Software.
 *
 * THE SOFTWARE IS PROVIDED "AS IS", WITHOUT WARRANTY OF ANY KIND, EXPRESS OR
 * IMPLIED, INCLUDING BUT NOT LIMITED TO THE WARRANTIES OF MERCHANTABILITY, FITNESS
 * FOR A PARTICULAR PURPOSE AND NONINFRINGEMENT. IN NO EVENT SHALL THE AUTHORS OR
 * COPYRIGHT HOLDERS BE LIABLE FOR ANY CLAIM, DAMAGES OR OTHER LIABILITY, WHETHER
 * IN AN ACTION OF CONTRACT, TORT OR OTHERWISE, ARISING FROM, OUT OF OR IN
 * CONNECTION WITH THE SOFTWARE OR THE USE OR OTHER DEALINGS IN THE SOFTWARE.
 */

package fs2

import scala.annotation.tailrec
import scala.concurrent.TimeoutException
import scala.concurrent.duration._
import java.io.PrintStream

import cats.{Eval => _, _}
import cats.data.Ior
import cats.effect._
import cats.effect.kernel.Deferred
import cats.effect.std.Semaphore
import cats.effect.implicits._
import cats.implicits.{catsSyntaxEither => _, _}

import fs2.compat._
import fs2.concurrent._
import fs2.internal._

/** A stream producing output of type `O` and which may evaluate `F` effects.
  *
  * - '''Purely functional''' a value of type `Stream[F, O]` _describes_ an effectful computation.
  *    A function that returns a `Stream[F, O]` builds a _description_ of an effectful computation,
  *    but does not perform them. The methods of the `Stream` class derive new descriptions from others.
  *    This is similar to how effect types like `cats.effect.IO` and `monix.Task` build descriptions of
  *    computations.
  *
  * - '''Pull''': to evaluate a stream, a consumer pulls its values from it, by repeatedly performing one pull step at a time.
  *   Each step is a `F`-effectful computation that may yield some `O` values (or none), and a stream from which to continue pulling.
  *   The consumer controls the evaluation of the stream, which effectful operations are performed, and when.
  *
  * - '''Non-Strict''': stream evaluation only pulls from the stream a prefix large enough to compute its results.
  *   Thus, although a stream may yield an unbounded number of values or, after successfully yielding several values,
  *   either raise an error or hang up and never yield any value, the consumer need not reach those points of failure.
  *   For the same reason, in general, no effect in `F` is evaluated unless and until the consumer needs it.
  *
  * - '''Abstract''': a stream needs not be a plain finite list of fixed effectful computations in F.
  *   It can also represent an input or output connection through which data incrementally arrives.
  *   It can represent an effectful computation, such as reading the system's time, that can be re-evaluated
  *   as often as the consumer of the stream requires.
  *
  * === Special properties for streams ===
  *
  * There are some special properties or cases of streams:
  *  - A stream is '''finite''', or if we can reach the end after a limited number of pull steps,
  *    which may yield a finite number of values. It is '''empty''' if it terminates and yields no values.
  *  - A '''singleton''' stream is a stream that ends after yielding one single value.
  *  - A '''pure''' stream is one in which the `F` is [[Pure]], which indicates that it evaluates no effects.
  *  - A '''never''' stream is a stream that never terminates and never yields any value.
  *
  * == Pure Streams and operations ==
  *
  * We can sometimes think of streams, naively, as lists of `O` elements with `F`-effects.
  * This is particularly true for '''pure''' streams, which are instances of `Stream` which use the [[Pure]] effect type.
  * We can convert every ''pure and finite'' stream into a `List[O]` using the `.toList` method.
  * Also, we can convert pure ''infinite'' streams into instances of the `Stream[O]` class from the Scala standard library.
  *
  * A method of the `Stream` class is '''pure''' if it can be applied to pure streams. Such methods are identified
  * in that their signature includes no type-class constraint (or implicit parameter) on the `F` method.
  * Pure methods in `Stream[F, O]` can be projected ''naturally'' to methods in the `List` class, which means
  * that we can applying the stream's method and converting the result to a list gets the same result as
  * first converting the stream to a list, and then applying list methods.
  *
  * Some methods that project directly to list are `map`, `filter`, `takeWhile`, etc.
  * There are other methods, like `exists` or `find`, that in the `List` class they return a value or an `Option`,
  * but their stream counterparts return an (either empty or singleton) stream.
  * Other methods, like `zipWithPrevious`, have a more complicated but still pure translation to list methods.
  *
  * == Type-Class instances and laws of the Stream Operations ==
  *
  * Laws (using infix syntax):
  *
  * `append` forms a monoid in conjunction with `empty`:
  *   - `empty append s == s` and `s append empty == s`.
  *   - `(s1 append s2) append s3 == s1 append (s2 append s3)`
  *
  * And `cons` is consistent with using `++` to prepend a single chunk:
  *   - `s.cons(c) == Stream.chunk(c) ++ s`
  *
  * `Stream.raiseError` propagates until being caught by `handleErrorWith`:
  *   - `Stream.raiseError(e) handleErrorWith h == h(e)`
  *   - `Stream.raiseError(e) ++ s == Stream.raiseError(e)`
  *   - `Stream.raiseError(e) flatMap f == Stream.raiseError(e)`
  *
  * `Stream` forms a monad with `emit` and `flatMap`:
  *   - `Stream.emit >=> f == f` (left identity)
  *   - `f >=> Stream.emit === f` (right identity - note weaker equality notion here)
  *   - `(f >=> g) >=> h == f >=> (g >=> h)` (associativity)
  *  where `Stream.emit(a)` is defined as `chunk(Chunk.singleton(a)) and
  *  `f >=> g` is defined as `a => a flatMap f flatMap g`
  *
  * The monad is the list-style sequencing monad:
  *   - `(a ++ b) flatMap f == (a flatMap f) ++ (b flatMap f)`
  *   - `Stream.empty flatMap f == Stream.empty`
  *
  * == Technical notes==
  *
  * ''Note:'' since the chunk structure of the stream is observable, and
  * `s flatMap Stream.emit` produces a stream of singleton chunks,
  * the right identity law uses a weaker notion of equality, `===` which
  * normalizes both sides with respect to chunk structure:
  *
  *   `(s1 === s2) = normalize(s1) == normalize(s2)`
  *   where `==` is full equality
  *   (`a == b` iff `f(a)` is identical to `f(b)` for all `f`)
  *
  * `normalize(s)` can be defined as `s.flatMap(Stream.emit)`, which just
  * produces a singly-chunked stream from any input stream `s`.
  *
  * For instance, for a stream `s` and a function `f: A => B`,
  * - the result of `s.map(f)` is a Stream with the same _chunking_ as the `s`; wheras...
  * - the result of `s.flatMap(x => S.emit(f(x)))` is a Stream structured as a sequence of singleton chunks.
  * The latter is using the definition of `map` that is derived from the `Monad` instance.
  *
  * This is not unlike equality for maps or sets, which is defined by which elements they contain,
  * not by how these are spread between a tree's branches or a hashtable buckets.
  * However, a `Stream` structure can be _observed_ through the `chunks` method,
  * so two streams "_equal_" under that notion may give different results through this method.
  *
  * ''Note:'' For efficiency `[[Stream.map]]` function operates on an entire
  * chunk at a time and preserves chunk structure, which differs from
  * the `map` derived from the monad (`s map f == s flatMap (f andThen Stream.emit)`)
  * which would produce singleton chunk. In particular, if `f` throws errors, the
  * chunked version will fail on the first ''chunk'' with an error, while
  * the unchunked version will fail on the first ''element'' with an error.
  * Exceptions in pure code like this are strongly discouraged.
  *
  * @hideImplicitConversion PureOps
  * @hideImplicitConversion IdOps
  */
final class Stream[+F[_], +O] private[fs2] (private[fs2] val underlying: Pull[F, O, Unit]) {

  /** Appends `s2` to the end of this stream.
    *
    * @example {{{
    * scala> (Stream(1,2,3) ++ Stream(4,5,6)).toList
    * res0: List[Int] = List(1, 2, 3, 4, 5, 6)
    * }}}
    *
    * If `this` stream is infinite, then the result is equivalent to `this`.
    */
  def ++[F2[x] >: F[x], O2 >: O](s2: => Stream[F2, O2]): Stream[F2, O2] =
    new Stream(underlying >> s2.underlying)

  /** Appends `s2` to the end of this stream. Alias for `s1 ++ s2`. */
  def append[F2[x] >: F[x], O2 >: O](s2: => Stream[F2, O2]): Stream[F2, O2] =
    this ++ s2

  /** Equivalent to `val o2Memoized = o2; _.map(_ => o2Memoized)`.
    *
    * @example {{{
    * scala> Stream(1,2,3).as(0).toList
    * res0: List[Int] = List(0, 0, 0)
    * }}}
    */
  def as[O2](o2: O2): Stream[F, O2] = map(_ => o2)

  /** Returns a stream of `O` values wrapped in `Right` until the first error, which is emitted wrapped in `Left`.
    *
    * @example {{{
    * scala> import cats.effect.SyncIO
    * scala> (Stream(1,2,3) ++ Stream.raiseError[SyncIO](new RuntimeException) ++ Stream(4,5,6)).attempt.compile.toList.unsafeRunSync()
    * res0: List[Either[Throwable,Int]] = List(Right(1), Right(2), Right(3), Left(java.lang.RuntimeException))
    * }}}
    *
    * [[rethrow]] is the inverse of `attempt`, with the caveat that anything after the first failure is discarded.
    */
  def attempt: Stream[F, Either[Throwable, O]] =
    map(Right(_): Either[Throwable, O]).handleErrorWith(e => Stream.emit(Left(e)))

  /** Retries on failure, returning a stream of attempts that can
    * be manipulated with standard stream operations such as `take`,
    * `collectFirst` and `interruptWhen`.
    *
    * Note: The resulting stream does *not* automatically halt at the
    * first successful attempt. Also see `retry`.
    */
  def attempts[F2[x] >: F[x]: Temporal](
      delays: Stream[F2, FiniteDuration]
  ): Stream[F2, Either[Throwable, O]] =
    attempt ++ delays.flatMap(delay => Stream.sleep_(delay) ++ attempt)

  /** Returns a stream of streams where each inner stream sees all elements of the
    * source stream (after the inner stream has started evaluation).
    * For example, `src.broadcast.take(2)` results in two
    * inner streams, each of which see every element of the source.
    *
    * Alias for `through(Broadcast(1))`./
    */
  def broadcast[F2[x] >: F[x]: Concurrent]: Stream[F2, Stream[F2, O]] =
    through(Broadcast(1))

  /** Like [[broadcast]] but instead of providing a stream of sources, runs each pipe.
    *
    * The pipes are run concurrently with each other. Hence, the parallelism factor is equal
    * to the number of pipes.
    * Each pipe may have a different implementation, if required; for example one pipe may
    * process elements while another may send elements for processing to another machine.
    *
    * Each pipe is guaranteed to see all `O` pulled from the source stream, unlike `broadcast`,
    * where workers see only the elements after the start of each worker evaluation.
    *
    * Note: the resulting stream will not emit values, even if the pipes do.
    * If you need to emit `Unit` values, consider using `broadcastThrough`.
    *
    * Note:  Elements are pulled as chunks from the source and the next chunk is pulled when all
    * workers are done with processing the current chunk. This behaviour may slow down processing
    * of incoming chunks by faster workers.
    * If this is not desired, consider using the `prefetch` and `prefetchN` combinators on workers
    * to compensate for slower workers.
    *
    * @param pipes    Pipes that will concurrently process the work.
    */
  def broadcastTo[F2[x] >: F[x]: Concurrent](
      pipes: Pipe[F2, O, Nothing]*
  ): Stream[F2, INothing] =
    this.through(Broadcast.through(pipes: _*))

  /** Variant of `broadcastTo` that broadcasts to `maxConcurrent` instances of a single pipe.
    */
  def broadcastTo[F2[x] >: F[x]: Concurrent](
      maxConcurrent: Int
  )(pipe: Pipe[F2, O, Nothing]): Stream[F2, INothing] =
    this.broadcastTo[F2](List.fill(maxConcurrent)(pipe): _*)

  /** Alias for `through(Broadcast.through(pipes))`.
    */
  def broadcastThrough[F2[x] >: F[x]: Concurrent, O2](
      pipes: Pipe[F2, O, O2]*
  ): Stream[F2, O2] =
    through(Broadcast.through(pipes: _*))

  /** Variant of `broadcastTo` that broadcasts to `maxConcurrent` instances of the supplied pipe.
    */
  def broadcastThrough[F2[x] >: F[x]: Concurrent, O2](
      maxConcurrent: Int
  )(pipe: Pipe[F2, O, O2]): Stream[F2, O2] =
    this.broadcastThrough[F2, O2](List.fill(maxConcurrent)(pipe): _*)

  /** Behaves like the identity function, but requests `n` elements at a time from the input.
    *
    * @example {{{
    * scala> import cats.effect.SyncIO
    * scala> val buf = new scala.collection.mutable.ListBuffer[String]()
    * scala> Stream.range(0, 100).covary[SyncIO].
    *      |   evalMap(i => SyncIO { buf += s">$i"; i }).
    *      |   buffer(4).
    *      |   evalMap(i => SyncIO { buf += s"<$i"; i }).
    *      |   take(10).
    *      |   compile.toVector.unsafeRunSync()
    * res0: Vector[Int] = Vector(0, 1, 2, 3, 4, 5, 6, 7, 8, 9)
    * scala> buf.toList
    * res1: List[String] = List(>0, >1, >2, >3, <0, <1, <2, <3, >4, >5, >6, >7, <4, <5, <6, <7, >8, >9, >10, >11, <8, <9)
    * }}}
    */
  def buffer(n: Int): Stream[F, O] =
    if (n <= 0) this
    else
      this.repeatPull {
        _.unconsN(n, allowFewer = true).flatMap {
          case Some((hd, tl)) => Pull.output(hd).as(Some(tl))
          case None           => Pull.pure(None)
        }
      }

  /** Behaves like the identity stream, but emits no output until the source is exhausted.
    *
    * @example {{{
    * scala> import cats.effect.SyncIO
    * scala> val buf = new scala.collection.mutable.ListBuffer[String]()
    * scala> Stream.range(0, 10).covary[SyncIO].
    *      |   evalMap(i => SyncIO { buf += s">$i"; i }).
    *      |   bufferAll.
    *      |   evalMap(i => SyncIO { buf += s"<$i"; i }).
    *      |   take(4).
    *      |   compile.toVector.unsafeRunSync()
    * res0: Vector[Int] = Vector(0, 1, 2, 3)
    * scala> buf.toList
    * res1: List[String] = List(>0, >1, >2, >3, >4, >5, >6, >7, >8, >9, <0, <1, <2, <3)
    * }}}
    */
  def bufferAll: Stream[F, O] = bufferBy(_ => true)

  /** Behaves like the identity stream, but requests elements from its
    * input in blocks that end whenever the predicate switches from true to false.
    *
    * @example {{{
    * scala> import cats.effect.SyncIO
    * scala> val buf = new scala.collection.mutable.ListBuffer[String]()
    * scala> Stream.range(0, 10).covary[SyncIO].
    *      |   evalMap(i => SyncIO { buf += s">$i"; i }).
    *      |   bufferBy(_ % 2 == 0).
    *      |   evalMap(i => SyncIO { buf += s"<$i"; i }).
    *      |   compile.toVector.unsafeRunSync()
    * res0: Vector[Int] = Vector(0, 1, 2, 3, 4, 5, 6, 7, 8, 9)
    * scala> buf.toList
    * res1: List[String] = List(>0, >1, <0, <1, >2, >3, <2, <3, >4, >5, <4, <5, >6, >7, <6, <7, >8, >9, <8, <9)
    * }}}
    */
  def bufferBy(f: O => Boolean): Stream[F, O] = {
    def go(buffer: List[Chunk[O]], last: Boolean, s: Stream[F, O]): Pull[F, O, Unit] =
      s.pull.uncons.flatMap {
        case Some((hd, tl)) =>
          val (out, buf, newLast) =
            hd.foldLeft((Nil: List[Chunk[O]], Vector.empty[O], last)) {
              case ((out, buf, last), i) =>
                val cur = f(i)
                if (!cur && last)
                  (Chunk.vector(buf :+ i) :: out, Vector.empty, cur)
                else (out, buf :+ i, cur)
            }
          if (out.isEmpty)
            go(Chunk.vector(buf) :: buffer, newLast, tl)
          else {
            val outBuffer =
              buffer.reverse.foldLeft(Pull.pure(()).covaryOutput[O])((acc, c) =>
                acc >> Pull.output(c)
              )
            val outAll = out.reverse.foldLeft(outBuffer)((acc, c) => acc >> Pull.output(c))
            outAll >> go(List(Chunk.vector(buf)), newLast, tl)
          }
        case None =>
          buffer.reverse.foldLeft(Pull.pure(()).covaryOutput[O])((acc, c) => acc >> Pull.output(c))
      }
    go(Nil, false, this).stream
  }

  /** Emits only elements that are distinct from their immediate predecessors,
    * using natural equality for comparison.
    *
    * @example {{{
    * scala> Stream(1,1,2,2,2,3,3).changes.toList
    * res0: List[Int] = List(1, 2, 3)
    * }}}
    */
  def changes[O2 >: O](implicit eq: Eq[O2]): Stream[F, O2] =
    filterWithPrevious(eq.neqv)

  /** Emits only elements that are distinct from their immediate predecessors
    * according to `f`, using natural equality for comparison.
    *
    * Note that `f` is called for each element in the stream multiple times
    * and hence should be fast (e.g., an accessor). It is not intended to be
    * used for computationally intensive conversions. For such conversions,
    * consider something like: `src.map(o => (o, f(o))).changesBy(_._2).map(_._1)`
    *
    * @example {{{
    * scala> Stream(1,1,2,4,6,9).changesBy(_ % 2).toList
    * res0: List[Int] = List(1, 2, 9)
    * }}}
    */
  def changesBy[O2](f: O => O2)(implicit eq: Eq[O2]): Stream[F, O] =
    filterWithPrevious((o1, o2) => eq.neqv(f(o1), f(o2)))

  /** Collects all output chunks in to a single chunk and emits it at the end of the
    * source stream. Note: if more than 2^32-1 elements are collected, this operation
    * will fail.
    *
    * @example {{{
    * scala> (Stream(1) ++ Stream(2, 3) ++ Stream(4, 5, 6)).chunkAll.toList
    * res0: List[Chunk[Int]] = List(Chunk(1, 2, 3, 4, 5, 6))
    * }}}
    */
  def chunkAll: Stream[F, Chunk[O]] = {
    def loop(s: Stream[F, O], acc: Chunk.Queue[O]): Pull[F, Chunk[O], Unit] =
      s.pull.uncons.flatMap {
        case Some((hd, tl)) => loop(tl, acc :+ hd)
        case None           => Pull.output1(acc.toChunk)
      }
    loop(this, Chunk.Queue.empty).stream
  }

  /** Outputs all chunks from the source stream.
    *
    * @example {{{
    * scala> (Stream(1) ++ Stream(2, 3) ++ Stream(4, 5, 6)).chunks.toList
    * res0: List[Chunk[Int]] = List(Chunk(1), Chunk(2, 3), Chunk(4, 5, 6))
    * }}}
    */
  def chunks: Stream[F, Chunk[O]] =
    this.repeatPull(_.uncons.flatMap {
      case None           => Pull.pure(None)
      case Some((hd, tl)) => Pull.output1(hd).as(Some(tl))
    })

  /** Outputs chunk with a limited maximum size, splitting as necessary.
    *
    * @example {{{
    * scala> (Stream(1) ++ Stream(2, 3) ++ Stream(4, 5, 6)).chunkLimit(2).toList
    * res0: List[Chunk[Int]] = List(Chunk(1), Chunk(2, 3), Chunk(4, 5), Chunk(6))
    * }}}
    */
  def chunkLimit(n: Int): Stream[F, Chunk[O]] =
    this.repeatPull {
      _.unconsLimit(n).flatMap {
        case None           => Pull.pure(None)
        case Some((hd, tl)) => Pull.output1(hd).as(Some(tl))
      }
    }

  /** Outputs chunks of size larger than N
    *
    * Chunks from the source stream are split as necessary.
    *
    * If `allowFewerTotal` is true,
    * if the stream is smaller than N, should the elements be included
    *
    * @example {{{
    * scala> (Stream(1,2) ++ Stream(3,4) ++ Stream(5,6,7)).chunkMin(3).toList
    * res0: List[Chunk[Int]] = List(Chunk(1, 2, 3, 4), Chunk(5, 6, 7))
    * }}}
    */
  def chunkMin(n: Int, allowFewerTotal: Boolean = true): Stream[F, Chunk[O]] = {
    // Untyped Guarantee: accFull.size >= n | accFull.size == 0
    def go[A](nextChunk: Chunk.Queue[A], s: Stream[F, A]): Pull[F, Chunk[A], Unit] =
      s.pull.uncons.flatMap {
        case None =>
          if (allowFewerTotal && nextChunk.size > 0)
            Pull.output1(nextChunk.toChunk)
          else
            Pull.done
        case Some((hd, tl)) =>
          val next = nextChunk :+ hd
          if (next.size >= n)
            Pull.output1(next.toChunk) >> go(Chunk.Queue.empty, tl)
          else
            go(next, tl)
      }

    this.pull.uncons.flatMap {
      case None => Pull.done
      case Some((hd, tl)) =>
        if (hd.size >= n)
          Pull.output1(hd) >> go(Chunk.Queue.empty, tl)
        else go(Chunk.Queue(hd), tl)
    }.stream
  }

  /** Outputs chunks of size `n`.
    *
    * Chunks from the source stream are split as necessary.
    * If `allowFewer` is true, the last chunk that is emitted may have less than `n` elements.
    *
    * @example {{{
    * scala> Stream(1,2,3).repeat.chunkN(2).take(5).toList
    * res0: List[Chunk[Int]] = List(Chunk(1, 2), Chunk(3, 1), Chunk(2, 3), Chunk(1, 2), Chunk(3, 1))
    * }}}
    */
  def chunkN(n: Int, allowFewer: Boolean = true): Stream[F, Chunk[O]] =
    this.repeatPull {
      _.unconsN(n, allowFewer).flatMap {
        case Some((hd, tl)) => Pull.output1(hd).as(Some(tl))
        case None           => Pull.pure(None)
      }
    }

  /** Filters and maps simultaneously. Calls `collect` on each chunk in the stream.
    *
    * @example {{{
    * scala> Stream(Some(1), Some(2), None, Some(3), None, Some(4)).collect { case Some(i) => i }.toList
    * res0: List[Int] = List(1, 2, 3, 4)
    * }}}
    */
  def collect[O2](pf: PartialFunction[O, O2]): Stream[F, O2] =
    mapChunks(_.collect(pf))

  /** Emits the first element of the stream for which the partial function is defined.
    *
    * @example {{{
    * scala> Stream(None, Some(1), Some(2), None, Some(3)).collectFirst { case Some(i) => i }.toList
    * res0: List[Int] = List(1)
    * }}}
    */
  def collectFirst[O2](pf: PartialFunction[O, O2]): Stream[F, O2] =
    this.pull
      .find(pf.isDefinedAt)
      .flatMap {
        case None          => Pull.done
        case Some((hd, _)) => Pull.output1(pf(hd))
      }
      .stream

  /** Like [[collect]] but terminates as soon as the partial function is undefined.
    *
    * @example {{{
    * scala> Stream(Some(1), Some(2), Some(3), None, Some(4)).collectWhile { case Some(i) => i }.toList
    * res0: List[Int] = List(1, 2, 3)
    * }}}
    */
  def collectWhile[O2](pf: PartialFunction[O, O2]): Stream[F, O2] =
    takeWhile(pf.isDefinedAt).map(pf)

  /** Gets a projection of this stream that allows converting it to an `F[..]` in a number of ways.
    *
    * @example {{{
    * scala> import cats.effect.SyncIO
    * scala> val prg: SyncIO[Vector[Int]] = Stream.eval(SyncIO(1)).append(Stream(2,3,4)).compile.toVector
    * scala> prg.unsafeRunSync()
    * res2: Vector[Int] = Vector(1, 2, 3, 4)
    * }}}
    */
  def compile[F2[x] >: F[x], G[_], O2 >: O](implicit
      compiler: Compiler[F2, G]
  ): Stream.CompileOps[F2, G, O2] =
    new Stream.CompileOps[F2, G, O2](underlying)

  /** Runs the supplied stream in the background as elements from this stream are pulled.
    *
    * The resulting stream terminates upon termination of this stream. The background stream will
    * be interrupted at that point. Early termination of `that` does not terminate the resulting stream.
    *
    * Any errors that occur in either `this` or `that` stream result in the overall stream terminating
    * with an error.
    *
    * Upon finalization, the resulting stream will interrupt the background stream and wait for it to be
    * finalized.
    *
    * This method is equivalent to `this mergeHaltL that.drain`, just more efficient for `this` and `that` evaluation.
    *
    * @example {{{
    * scala> import cats.effect.IO, cats.effect.unsafe.implicits.global
    * scala> val data: Stream[IO,Int] = Stream.range(1, 10).covary[IO]
    * scala> Stream.eval(fs2.concurrent.SignallingRef[IO,Int](0)).flatMap(s => Stream(s).concurrently(data.evalMap(s.set))).flatMap(_.discrete).takeWhile(_ < 9, true).compile.last.unsafeRunSync()
    * res0: Option[Int] = Some(9)
    * }}}
    */
  def concurrently[F2[x] >: F[x], O2](
      that: Stream[F2, O2]
  )(implicit F: Concurrent[F2]): Stream[F2, O] = {
    val fstream: F2[Stream[F2, O]] = for {
      interrupt <- F.deferred[Unit]
      doneR <- F.deferred[Either[Throwable, Unit]]
    } yield {
      def runR: F2[Unit] =
        that.interruptWhen(interrupt.get.attempt).compile.drain.attempt.flatMap { r =>
          doneR.complete(r) >> {
            if (r.isLeft)
              interrupt
                .complete(())
                .void // interrupt only if this failed otherwise give change to `this` to finalize
            else F.unit
          }
        }

      // stop background process but await for it to finalise with a result
      val stopBack: F2[Unit] = interrupt.complete(()) >> doneR.get.flatMap(
        F.fromEither
      )

      Stream.bracket(runR.start)(_ => stopBack) >>
        this.interruptWhen(interrupt.get.attempt)
    }

    Stream.eval(fstream).flatten
  }

  /** Prepends a chunk onto the front of this stream.
    *
    * @example {{{
    * scala> Stream(1,2,3).cons(Chunk(-1, 0)).toList
    * res0: List[Int] = List(-1, 0, 1, 2, 3)
    * }}}
    */
  def cons[O2 >: O](c: Chunk[O2]): Stream[F, O2] =
    if (c.isEmpty) this else Stream.chunk(c) ++ this

  /** Prepends a chunk onto the front of this stream.
    *
    * @example {{{
    * scala> Stream(1,2,3).consChunk(Chunk.vector(Vector(-1, 0))).toList
    * res0: List[Int] = List(-1, 0, 1, 2, 3)
    * }}}
    */
  def consChunk[O2 >: O](c: Chunk[O2]): Stream[F, O2] =
    cons(c)

  /** Prepends a single value onto the front of this stream.
    *
    * @example {{{
    * scala> Stream(1,2,3).cons1(0).toList
    * res0: List[Int] = List(0, 1, 2, 3)
    * }}}
    */
  def cons1[O2 >: O](o: O2): Stream[F, O2] =
    cons(Chunk.singleton(o))

  /** Lifts this stream to the specified effect and output types.
    *
    * @example {{{
    * scala> import cats.effect.IO
    * scala> Stream.empty.covaryAll[IO,Int]
    * res0: Stream[IO,Int] = Stream(..)
    * }}}
    */
  def covaryAll[F2[x] >: F[x], O2 >: O]: Stream[F2, O2] = this

  /** Lifts this stream to the specified output type.
    *
    * @example {{{
    * scala> Stream(Some(1), Some(2), Some(3)).covaryOutput[Option[Int]]
    * res0: Stream[Pure,Option[Int]] = Stream(..)
    * }}}
    */
  def covaryOutput[O2 >: O]: Stream[F, O2] = this

  /** Debounce the stream with a minimum period of `d` between each element.
    *
    * Use-case: if this is a stream of updates about external state, we may want to refresh (side-effectful)
    * once every 'd' milliseconds, and every time we refresh we only care about the latest update.
    *
    * @return A stream whose values is an in-order, not necessarily strict subsequence of this stream,
    * and whose evaluation will force a delay `d` between emitting each element.
    * The exact subsequence would depend on the chunk structure of this stream, and the timing they arrive.
    * There is no guarantee ta
    *
    * @example {{{
    * scala> import scala.concurrent.duration._, cats.effect.IO, cats.effect.unsafe.implicits.global
    * scala> val s = Stream(1, 2, 3) ++ Stream.sleep_[IO](500.millis) ++ Stream(4, 5) ++ Stream.sleep_[IO](10.millis) ++ Stream(6)
    * scala> val s2 = s.debounce(100.milliseconds)
    * scala> s2.compile.toVector.unsafeRunSync()
    * res0: Vector[Int] = Vector(3, 6)
    * }}}
    */
  def debounce[F2[x] >: F[x]](
      d: FiniteDuration
  )(implicit F: Temporal[F2]): Stream[F2, O] =
    Stream.eval(Queue.bounded[F2, Option[O]](1)).flatMap { queue =>
      Stream.eval(F.ref[Option[O]](None)).flatMap { ref =>
        val enqueueLatest: F2[Unit] =
          ref.getAndSet(None).flatMap {
            case v @ Some(_) => queue.enqueue1(v)
            case None        => F.unit
          }

        def onChunk(ch: Chunk[O]): F2[Unit] =
          ch.last match {
            case None => F.unit
            case s @ Some(_) =>
              ref.getAndSet(s).flatMap {
                case None    => F.start(F.sleep(d) >> enqueueLatest).void
                case Some(_) => F.unit
              }
          }

        val in: Stream[F2, Unit] = chunks.evalMap(onChunk) ++
          Stream.exec(enqueueLatest >> queue.enqueue1(None))

        val out: Stream[F2, O] = queue.dequeue.unNoneTerminate

        out.concurrently(in)
      }
    }

  /** Throttles the stream to the specified `rate`. Unlike [[debounce]], [[metered]] doesn't drop elements.
    *
    * Provided `rate` should be viewed as maximum rate:
    * resulting rate can't exceed the output rate of `this` stream.
    */
  def metered[F2[x] >: F[x]: Temporal](rate: FiniteDuration): Stream[F2, O] =
    Stream.fixedRate[F2](rate).zipRight(this)

  /** Logs the elements of this stream as they are pulled.
    *
    * By default, `toString` is called on each element and the result is printed
    * to standard out. To change formatting, supply a value for the `formatter`
    * param. To change the destination, supply a value for the `logger` param.
    *
    * This method does not change the chunk structure of the stream. To debug the
    * chunk structure, see [[debugChunks]].
    *
    * Logging is not done in `F` because this operation is intended for debugging,
    * including pure streams.
    *
    * @example {{{
    * scala> Stream(1, 2).append(Stream(3, 4)).debug(o => s"a: $o").toList
    * a: 1
    * a: 2
    * a: 3
    * a: 4
    * res0: List[Int] = List(1, 2, 3, 4)
    * }}}
    */
  def debug(
      formatter: O => String = (o: O @annotation.unchecked.uncheckedVariance) => o.toString,
      logger: String => Unit = println(_)
  ): Stream[F, O] =
    map { o =>
      logger(formatter(o))
      o
    }

  /** Like [[debug]] but logs chunks as they are pulled instead of individual elements.
    *
    * @example {{{
    * scala> Stream(1, 2, 3).append(Stream(4, 5, 6)).debugChunks(c => s"a: $c").buffer(2).debugChunks(c => s"b: $c").toList
    * a: Chunk(1, 2, 3)
    * b: Chunk(1, 2)
    * a: Chunk(4, 5, 6)
    * b: Chunk(3, 4)
    * b: Chunk(5, 6)
    * res0: List[Int] = List(1, 2, 3, 4, 5, 6)
    * }}}
    */
  def debugChunks(
      formatter: Chunk[O] => String = (os: Chunk[O] @annotation.unchecked.uncheckedVariance) =>
        os.toString,
      logger: String => Unit = println(_)
  ): Stream[F, O] =
    chunks.flatMap { os =>
      logger(formatter(os))
      Stream.chunk(os)
    }

  /** Returns a stream that when run, sleeps for duration `d` and then pulls from this stream.
    *
    * Alias for `sleep_[F](d) ++ this`.
    */
  def delayBy[F2[x] >: F[x]: Temporal](d: FiniteDuration): Stream[F2, O] =
    Stream.sleep_[F2](d) ++ this

  /** Skips the first element that matches the predicate.
    *
    * @example {{{
    * scala> Stream.range(1, 10).delete(_ % 2 == 0).toList
    * res0: List[Int] = List(1, 3, 4, 5, 6, 7, 8, 9)
    * }}}
    */
  def delete(p: O => Boolean): Stream[F, O] =
    this.pull
      .takeWhile(o => !p(o))
      .flatMap {
        case None    => Pull.done
        case Some(s) => s.drop(1).pull.echo
      }
      .stream

  /** Like [[balance]] but uses an unlimited chunk size.
    *
    * Alias for `through(Balance(Int.MaxValue))`.
    */
  def balanceAvailable[F2[x] >: F[x]: Concurrent]: Stream[F2, Stream[F2, O]] =
    through(Balance[F2, O](Int.MaxValue))

  /** Returns a stream of streams where each inner stream sees an even portion of the
    * elements of the source stream relative to the number of inner streams taken from
    * the outer stream. For example, `src.balance(chunkSize).take(2)` results in two
    * inner streams, each which see roughly half of the elements of the source stream.
    *
    * The `chunkSize` parameter specifies the maximum chunk size from the source stream
    * that should be passed to an inner stream. For completely fair distribution of elements,
    * use a chunk size of 1. For best performance, use a chunk size of `Int.MaxValue`.
    *
    * See [[fs2.concurrent.Balance.apply]] for more details.
    *
    * Alias for `through(Balance(chunkSize))`.
    */
  def balance[F2[x] >: F[x]: Concurrent](
      chunkSize: Int
  ): Stream[F2, Stream[F2, O]] =
    through(Balance(chunkSize))

  /** Like [[balance]] but instead of providing a stream of sources, runs each pipe.
    *
    * The pipes are run concurrently with each other. Hence, the parallelism factor is equal
    * to the number of pipes.
    * Each pipe may have a different implementation, if required; for example one pipe may
    * process elements while another may send elements for processing to another machine.
    *
    * Each pipe is guaranteed to see all `O` pulled from the source stream, unlike `broadcast`,
    * where workers see only the elements after the start of each worker evaluation.
    *
    * Note: the resulting stream will not emit values, even if the pipes do.
    * If you need to emit `Unit` values, consider using `balanceThrough`.
    *
    * @param chunkSize max size of chunks taken from the source stream
    * @param pipes pipes that will concurrently process the work
    */
  def balanceTo[F2[x] >: F[x]: Concurrent](
      chunkSize: Int
  )(pipes: Pipe[F2, O, Nothing]*): Stream[F2, INothing] =
    balanceThrough[F2, INothing](chunkSize)(pipes: _*)

  /** Variant of `balanceTo` that broadcasts to `maxConcurrent` instances of a single pipe.
    *
    * @param chunkSize max size of chunks taken from the source stream
    * @param maxConcurrent maximum number of pipes to run concurrently
    * @param pipe pipe to use to process elements
    */
  def balanceTo[F2[x] >: F[x]: Concurrent](chunkSize: Int, maxConcurrent: Int)(
      pipe: Pipe[F2, O, INothing]
  ): Stream[F2, Unit] =
    balanceThrough[F2, INothing](chunkSize, maxConcurrent)(pipe)

  /** Alias for `through(Balance.through(chunkSize)(pipes)`.
    */
  def balanceThrough[F2[x] >: F[x]: Concurrent, O2](
      chunkSize: Int
  )(pipes: Pipe[F2, O, O2]*): Stream[F2, O2] =
    through(Balance.through[F2, O, O2](chunkSize)(pipes: _*))

  /** Variant of `balanceThrough` that takes number of concurrency required and single pipe.
    *
    * @param chunkSize max size of chunks taken from the source stream
    * @param maxConcurrent maximum number of pipes to run concurrently
    * @param pipe pipe to use to process elements
    */
  def balanceThrough[F2[x] >: F[x]: Concurrent, O2](
      chunkSize: Int,
      maxConcurrent: Int
  )(
      pipe: Pipe[F2, O, O2]
  ): Stream[F2, O2] =
    balanceThrough[F2, O2](chunkSize)((0 until maxConcurrent).map(_ => pipe): _*)

  /** Removes all output values from this stream.
    *
    * Often used with `merge` to run one side of the merge for its effect
    * while getting outputs from the opposite side of the merge.
    *
    * @example {{{
    * scala> import cats.effect.SyncIO
    * scala> Stream.eval(SyncIO(println("x"))).drain.compile.toVector.unsafeRunSync()
    * res0: Vector[INothing] = Vector()
    * }}}
    */
  def drain: Stream[F, INothing] = this.mapChunks(_ => Chunk.empty)

  /** Drops `n` elements of the input, then echoes the rest.
    *
    * @example {{{
    * scala> Stream.range(0,10).drop(5).toList
    * res0: List[Int] = List(5, 6, 7, 8, 9)
    * }}}
    */
  def drop(n: Long): Stream[F, O] =
    this.pull.drop(n).flatMap(_.map(_.pull.echo).getOrElse(Pull.done)).stream

  /** Drops the last element.
    *
    * @example {{{
    * scala> Stream.range(0,10).dropLast.toList
    * res0: List[Int] = List(0, 1, 2, 3, 4, 5, 6, 7, 8)
    * }}}
    */
  def dropLast: Stream[F, O] = dropLastIf(_ => true)

  /** Drops the last element if the predicate evaluates to true.
    *
    * @example {{{
    * scala> Stream.range(0,10).dropLastIf(_ > 5).toList
    * res0: List[Int] = List(0, 1, 2, 3, 4, 5, 6, 7, 8)
    * }}}
    */
  def dropLastIf(p: O => Boolean): Stream[F, O] = {
    def go(last: Chunk[O], s: Stream[F, O]): Pull[F, O, Unit] =
      s.pull.uncons.flatMap {
        case Some((hd, tl)) =>
          if (hd.nonEmpty) Pull.output(last) >> go(hd, tl)
          else go(last, tl)
        case None =>
          val o = last(last.size - 1)
          if (p(o)) {
            val (prefix, _) = last.splitAt(last.size - 1)
            Pull.output(prefix)
          } else Pull.output(last)
      }
    def unconsNonEmptyChunk(s: Stream[F, O]): Pull[F, INothing, Option[(Chunk[O], Stream[F, O])]] =
      s.pull.uncons.flatMap {
        case Some((hd, tl)) =>
          if (hd.nonEmpty) Pull.pure(Some((hd, tl)))
          else unconsNonEmptyChunk(tl)
        case None => Pull.pure(None)
      }
    unconsNonEmptyChunk(this).flatMap {
      case Some((hd, tl)) => go(hd, tl)
      case None           => Pull.done
    }.stream
  }

  /** Outputs all but the last `n` elements of the input.
    *
    * This is a '''pure''' stream operation: if `s` is a finite pure stream, then `s.dropRight(n).toList`
    * is equal to `this.toList.reverse.drop(n).reverse`.
    *
    * @example {{{
    * scala> Stream.range(0,10).dropRight(5).toList
    * res0: List[Int] = List(0, 1, 2, 3, 4)
    * }}}
    */
  def dropRight(n: Int): Stream[F, O] =
    if (n <= 0) this
    else {
      def go(acc: Chunk.Queue[O], s: Stream[F, O]): Pull[F, O, Unit] =
        s.pull.uncons.flatMap {
          case None => Pull.done
          case Some((hd, tl)) =>
            val all = acc :+ hd
            all
              .dropRight(n)
              .chunks
              .foldLeft(Pull.done: Pull[F, O, Unit])((acc, c) => acc >> Pull.output(c)) >> go(
              all.takeRight(n),
              tl
            )
        }
      go(Chunk.Queue.empty, this).stream
    }

  /** Like [[dropWhile]], but drops the first value which tests false.
    *
    * @example {{{
    * scala> Stream.range(0,10).dropThrough(_ != 4).toList
    * res0: List[Int] = List(5, 6, 7, 8, 9)
    * }}}
    *
    * '''Pure:''' if `this` is a finite pure stream, then `this.dropThrough(p).toList` is equal to
    *   `this.toList.dropWhile(p).drop(1)`
    */
  def dropThrough(p: O => Boolean): Stream[F, O] =
    this.pull
      .dropThrough(p)
      .flatMap(_.map(_.pull.echo).getOrElse(Pull.done))
      .stream

  /** Drops elements from the head of this stream until the supplied predicate returns false.
    *
    * @example {{{
    * scala> Stream.range(0,10).dropWhile(_ != 4).toList
    * res0: List[Int] = List(4, 5, 6, 7, 8, 9)
    * }}}
    *
    * '''Pure''' this operation maps directly to `List.dropWhile`
    */
  def dropWhile(p: O => Boolean): Stream[F, O] =
    this.pull
      .dropWhile(p)
      .flatMap(_.map(_.pull.echo).getOrElse(Pull.done))
      .stream

  /** Like `[[merge]]`, but tags each output with the branch it came from.
    *
    * @example {{{
    * scala> import scala.concurrent.duration._, cats.effect.IO, cats.effect.unsafe.implicits.global
    * scala> val s1 = Stream.awakeEvery[IO](1000.millis).scan(0)((acc, _) => acc + 1)
    * scala> val s = s1.either(Stream.sleep_[IO](500.millis) ++ s1).take(10)
    * scala> s.take(10).compile.toVector.unsafeRunSync()
    * res0: Vector[Either[Int,Int]] = Vector(Left(0), Right(0), Left(1), Right(1), Left(2), Right(2), Left(3), Right(3), Left(4), Right(4))
    * }}}
    */
  def either[F2[x] >: F[x]: Concurrent, O2](
      that: Stream[F2, O2]
  ): Stream[F2, Either[O, O2]] =
    map(Left(_)).merge(that.map(Right(_)))

  /** Alias for `flatMap(o => Stream.eval(f(o)))`.
    *
    * @example {{{
    * scala> import cats.effect.SyncIO
    * scala> Stream(1,2,3,4).evalMap(i => SyncIO(println(i))).compile.drain.unsafeRunSync()
    * res0: Unit = ()
    * }}}
    *
    * Note this operator will de-chunk the stream back into chunks of size 1, which has performance
    * implications. For maximum performance, `evalMapChunk` is available, however, with caveats.
    */
  def evalMap[F2[x] >: F[x], O2](f: O => F2[O2]): Stream[F2, O2] =
    flatMap(o => Stream.eval(f(o)))

  /** Like `evalMap`, but operates on chunks for performance. This means this operator
    * is not lazy on every single element, rather on the chunks.
    *
    * For instance, `evalMap` would only print twice in the follow example (note the `take(2)`):
    * @example {{{
    * scala> import cats.effect.SyncIO
    * scala> Stream(1,2,3,4).evalMap(i => SyncIO(println(i))).take(2).compile.drain.unsafeRunSync()
    * res0: Unit = ()
    * }}}
    *
    * But with `evalMapChunk`, it will print 4 times:
    * @example {{{
    * scala> Stream(1,2,3,4).evalMapChunk(i => SyncIO(println(i))).take(2).compile.drain.unsafeRunSync()
    * res0: Unit = ()
    * }}}
    */
  def evalMapChunk[F2[x] >: F[x]: Applicative, O2](f: O => F2[O2]): Stream[F2, O2] =
    chunks.flatMap(o => Stream.evalUnChunk(o.traverse(f)))

  /** Like `[[Stream#mapAccumulate]]`, but accepts a function returning an `F[_]`.
    *
    * @example {{{
    * scala> import cats.effect.SyncIO
    * scala> Stream(1,2,3,4).covary[SyncIO].evalMapAccumulate(0)((acc,i) => SyncIO((i, acc + i))).compile.toVector.unsafeRunSync()
    * res0: Vector[(Int, Int)] = Vector((1,1), (2,3), (3,5), (4,7))
    * }}}
    */
  def evalMapAccumulate[F2[x] >: F[x], S, O2](
      s: S
  )(f: (S, O) => F2[(S, O2)]): Stream[F2, (S, O2)] = {
    def go(s: S, in: Stream[F2, O]): Pull[F2, (S, O2), Unit] =
      in.pull.uncons1.flatMap {
        case None => Pull.done
        case Some((hd, tl)) =>
          Pull.eval(f(s, hd)).flatMap { case (ns, o) =>
            Pull.output1((ns, o)) >> go(ns, tl)
          }
      }

    go(s, this).stream
  }

  /** Effectfully maps and filters the elements of the stream depending on the optionality of the result of the
    * application of the effectful function `f`.
    *
    * @example {{{
    * scala> import cats.effect.SyncIO, cats.syntax.all._
    * scala> Stream(1, 2, 3, 4, 5).evalMapFilter(n => SyncIO((n * 2).some.filter(_ % 4 == 0))).compile.toList.unsafeRunSync()
    * res0: List[Int] = List(4, 8)
    * }}}
    */
  def evalMapFilter[F2[x] >: F[x], O2](f: O => F2[Option[O2]]): Stream[F2, O2] =
    evalMap(f).collect { case Some(v) => v }

  /** Like `[[Stream#scan]]`, but accepts a function returning an `F[_]`.
    *
    * @example {{{
    * scala> import cats.effect.SyncIO
    * scala> Stream(1,2,3,4).covary[SyncIO].evalScan(0)((acc,i) => SyncIO(acc + i)).compile.toVector.unsafeRunSync()
    * res0: Vector[Int] = Vector(0, 1, 3, 6, 10)
    * }}}
    */
  def evalScan[F2[x] >: F[x], O2](z: O2)(f: (O2, O) => F2[O2]): Stream[F2, O2] = {
    def go(z: O2, s: Stream[F2, O]): Pull[F2, O2, Unit] =
      s.pull.uncons1.flatMap {
        case Some((hd, tl)) =>
          Pull.eval(f(z, hd)).flatMap(o => Pull.output1(o) >> go(o, tl))
        case None => Pull.done
      }
    (Pull.output1(z) >> go(z, this)).stream
  }

<<<<<<< HEAD
  /**
    * Like `observe` but observes with a function `O => F[O2]` instead of a pipe.
    * Not as powerful as `observe` since not all pipes can be represented by `O => F[O2]`, but much faster.
=======
  /** Like `observe` but observes with a function `O => F[_]` instead of a pipe.
    * Not as powerful as `observe` since not all pipes can be represented by `O => F[_]`, but much faster.
>>>>>>> d2046322
    * Alias for `evalMap(o => f(o).as(o))`.
    */
  def evalTap[F2[x] >: F[x]: Functor, O2](f: O => F2[O2]): Stream[F2, O] =
    evalMap(o => f(o).as(o))

  /** Alias for `evalMapChunk(o => f(o).as(o))`.
    */
  def evalTapChunk[F2[x] >: F[x]: Applicative, O2](f: O => F2[O2]): Stream[F2, O] =
    evalMapChunk(o => f(o).as(o))

  /** Emits `true` as soon as a matching element is received, else `false` if no input matches.
    * '''Pure''': this operation maps to `List.exists`
    *
    * @example {{{
    * scala> Stream.range(0,10).exists(_ == 4).toList
    * res0: List[Boolean] = List(true)
    * scala> Stream.range(0,10).exists(_ == 10).toList
    * res1: List[Boolean] = List(false)
    * }}}
    * @return Either a singleton stream, or a `never` stream.
    *  - If `this` is a finite stream, the result is a singleton stream, with after yielding one single value.
    *    If `this` is empty, that value is the `mempty` of the instance of `Monoid`.
    *  - If `this` is a non-terminating stream, and no matter if it yields any value, then the result is
    *    equivalent to the `Stream.never`: it never terminates nor yields any value.
    */
  def exists(p: O => Boolean): Stream[F, Boolean] =
    this.pull.forall(!p(_)).flatMap(r => Pull.output1(!r)).stream

  /** Emits only inputs which match the supplied predicate.
    *
    * This is a '''pure''' operation, that projects directly into `List.filter`
    *
    * @example {{{
    * scala> Stream.range(0,10).filter(_ % 2 == 0).toList
    * res0: List[Int] = List(0, 2, 4, 6, 8)
    * }}}
    */
  def filter(p: O => Boolean): Stream[F, O] = mapChunks(_.filter(p))

  /** Like `filter`, but allows filtering based on an effect.
    *
    * Note: The result Stream will consist of chunks that are empty or 1-element-long.
    * If you want to operate on chunks after using it, consider buffering, e.g. by using [[buffer]].
    */
  def evalFilter[F2[x] >: F[x]: Functor](f: O => F2[Boolean]): Stream[F2, O] =
    flatMap(o => Stream.eval(f(o)).ifM(Stream.emit(o), Stream.empty))

  /** Like `filter`, but allows filtering based on an effect, with up to [[maxConcurrent]] concurrently running effects.
    * The ordering of emitted elements is unchanged.
    */
  def evalFilterAsync[F2[x] >: F[
    x
  ]: Concurrent](
      maxConcurrent: Int
  )(f: O => F2[Boolean]): Stream[F2, O] =
    parEvalMap[F2, Stream[F2, O]](maxConcurrent) { o =>
      f(o).map(if (_) Stream.emit(o) else Stream.empty)
    }.flatten

  /** Like `filterNot`, but allows filtering based on an effect.
    *
    * Note: The result Stream will consist of chunks that are empty or 1-element-long.
    * If you want to operate on chunks after using it, consider buffering, e.g. by using [[buffer]].
    */
  def evalFilterNot[F2[x] >: F[x]: Functor](f: O => F2[Boolean]): Stream[F2, O] =
    flatMap(o => Stream.eval(f(o)).ifM(Stream.empty, Stream.emit(o)))

  /** Like `filterNot`, but allows filtering based on an effect, with up to [[maxConcurrent]] concurrently running effects.
    * The ordering of emitted elements is unchanged.
    */
  def evalFilterNotAsync[F2[x] >: F[
    x
  ]: Concurrent](
      maxConcurrent: Int
  )(f: O => F2[Boolean]): Stream[F2, O] =
    parEvalMap[F2, Stream[F2, O]](maxConcurrent) { o =>
      f(o).map(if (_) Stream.empty else Stream.emit(o))
    }.flatten

  /** Like `filter`, but the predicate `f` depends on the previously emitted and
    * current elements.
    *
    * @example {{{
    * scala> Stream(1, -1, 2, -2, 3, -3, 4, -4).filterWithPrevious((previous, current) => previous < current).toList
    * res0: List[Int] = List(1, 2, 3, 4)
    * }}}
    */
  def filterWithPrevious(f: (O, O) => Boolean): Stream[F, O] = {
    def go(last: O, s: Stream[F, O]): Pull[F, O, Unit] =
      s.pull.uncons.flatMap {
        case None           => Pull.done
        case Some((hd, tl)) =>
          // Check if we can emit this chunk unmodified
          val (allPass, newLast) = hd.foldLeft((true, last)) { case ((acc, last), o) =>
            (acc && f(last, o), o)
          }
          if (allPass)
            Pull.output(hd) >> go(newLast, tl)
          else {
            val (acc, newLast) = hd.foldLeft((Vector.empty[O], last)) { case ((acc, last), o) =>
              if (f(last, o)) (acc :+ o, o)
              else (acc, last)
            }
            Pull.output(Chunk.vector(acc)) >> go(newLast, tl)
          }
      }
    this.pull.uncons1.flatMap {
      case None           => Pull.done
      case Some((hd, tl)) => Pull.output1(hd) >> go(hd, tl)
    }.stream
  }

  /** Emits the first input (if any) which matches the supplied predicate.
    *
    * @example {{{
    * scala> Stream.range(1,10).find(_ % 2 == 0).toList
    * res0: List[Int] = List(2)
    * }}}
    * '''Pure''' if `s` is a finite pure stream, `s.find(p).toList` is equal to `s.toList.find(p).toList`,
    *  where the second `toList` is to turn `Option` into `List`.
    */
  def find(f: O => Boolean): Stream[F, O] =
    this.pull
      .find(f)
      .flatMap {
        _.map { case (hd, _) => Pull.output1(hd) }.getOrElse(Pull.done)
      }
      .stream

  /** Creates a stream whose elements are generated by applying `f` to each output of
    * the source stream and concatenated all of the results.
    *
    * @example {{{
    * scala> Stream(1, 2, 3).flatMap { i => Stream.chunk(Chunk.seq(List.fill(i)(i))) }.toList
    * res0: List[Int] = List(1, 2, 2, 3, 3, 3)
    * }}}
    */
  def flatMap[F2[x] >: F[x], O2](
      f: O => Stream[F2, O2]
  )(implicit ev: Not[O <:< Nothing]): Stream[F2, O2] = {
    val _ = ev
    new Stream(Pull.flatMapOutput[F, F2, O, O2](underlying, (o: O) => f(o).underlying))
  }

  /** Alias for `flatMap(_ => s2)`. */
  def >>[F2[x] >: F[x], O2](
      s2: => Stream[F2, O2]
  )(implicit ev: Not[O <:< Nothing]): Stream[F2, O2] =
    flatMap(_ => s2)

  /** Flattens a stream of streams in to a single stream by concatenating each stream.
    * See [[parJoin]] and [[parJoinUnbounded]] for concurrent flattening of 'n' streams.
    */
  def flatten[F2[x] >: F[x], O2](implicit ev: O <:< Stream[F2, O2]): Stream[F2, O2] =
    flatMap(i => ev(i))

  /** Folds all inputs using an initial value `z` and supplied binary operator,
    * and emits a single element stream.
    *
    * @example {{{
    * scala> Stream(1, 2, 3, 4, 5).fold(0)(_ + _).toList
    * res0: List[Int] = List(15)
    * }}}
    */
  def fold[O2](z: O2)(f: (O2, O) => O2): Stream[F, O2] =
    this.pull.fold(z)(f).flatMap(Pull.output1).stream

  /** Folds all inputs using the supplied binary operator, and emits a single-element
    * stream, or the empty stream if the input is empty, or the never stream if the input is non-terminating.
    *
    * @example {{{
    * scala> Stream(1, 2, 3, 4, 5).fold1(_ + _).toList
    * res0: List[Int] = List(15)
    * }}}
    */
  def fold1[O2 >: O](f: (O2, O2) => O2): Stream[F, O2] =
    this.pull.fold1(f).flatMap(_.map(Pull.output1).getOrElse(Pull.done)).stream

  /** Alias for `map(f).foldMonoid`.
    *
    * @example {{{
    * scala> Stream(1, 2, 3, 4, 5).foldMap(_ => 1).toList
    * res0: List[Int] = List(5)
    * }}}
    */
  def foldMap[O2](f: O => O2)(implicit O2: Monoid[O2]): Stream[F, O2] =
    fold(O2.empty)((acc, o) => O2.combine(acc, f(o)))

  /** Folds this stream with the monoid for `O`.
    *
    * @return Either a singleton stream or a `never` stream:
    *  - If `this` is a finite stream, the result is a singleton stream.
    *    If `this` is empty, that value is the `mempty` of the instance of `Monoid`.
    *  - If `this` is a non-terminating stream, and no matter if it yields any value, then the result is
    *    equivalent to the `Stream.never`: it never terminates nor yields any value.
    *
    * @example {{{
    * scala> Stream(1, 2, 3, 4, 5).foldMonoid.toList
    * res0: List[Int] = List(15)
    * }}}
    */
  def foldMonoid[O2 >: O](implicit O: Monoid[O2]): Stream[F, O2] =
    fold(O.empty)(O.combine)

  /** Emits `false` and halts as soon as a non-matching element is received; or
    * emits a single `true` value if it reaches the stream end and every input before that matches the predicate;
    * or hangs without emitting values if the input is infinite and all inputs match the predicate.
    *
    * @example {{{
    * scala> Stream(1, 2, 3, 4, 5).forall(_ < 10).toList
    * res0: List[Boolean] = List(true)
    * }}}
    * @return Either a singleton or a never stream:
    * - '''If''' `this` yields an element `x` for which `¬ p(x)`, '''then'''
    *   a singleton stream with the value `false`. Pulling from the resultg
    *   performs all the effects needed until reaching the counterexample `x`.
    * - If `this` is a finite stream with no counterexamples of `p`, '''then''' a singleton stream with the `true` value.
    *   Pulling from the it will perform all effects of `this`.
    * - If `this` is an infinite stream and all its the elements satisfy  `p`, then the result
    *   is a `never` stream. Pulling from that stream will pull all effects from `this`.
    */
  def forall(p: O => Boolean): Stream[F, Boolean] =
    this.pull.forall(p).flatMap(Pull.output1).stream

<<<<<<< HEAD
  /**
    * Like `evalMap` but discards the result of evaluation, resulting
    * in a stream with no elements.
    *
    * @example {{{
    * scala> import cats.effect.SyncIO
    * scala> Stream(1,2,3,4).foreach(i => SyncIO(println(i))).compile.drain.unsafeRunSync()
    * res0: Unit = ()
    * }}}
    */
  def foreach[F2[x] >: F[x]](f: O => F2[Unit]): Stream[F2, INothing] =
    flatMap(o => Stream.exec(f(o)))

  /**
    * Partitions the input into a stream of chunks according to a discriminator function.
=======
  /** Partitions the input into a stream of chunks according to a discriminator function.
>>>>>>> d2046322
    *
    * Each chunk in the source stream is grouped using the supplied discriminator function
    * and the results of the grouping are emitted each time the discriminator function changes
    * values.
    *
    * Note: there is no limit to how large a group can become. To limit the group size, use
    * [[groupAdjacentByLimit]].
    *
    * @example {{{
    * scala> Stream("Hello", "Hi", "Greetings", "Hey").groupAdjacentBy(_.head).toList.map { case (k,vs) => k -> vs.toList }
    * res0: List[(Char,List[String])] = List((H,List(Hello, Hi)), (G,List(Greetings)), (H,List(Hey)))
    * }}}
    */
  def groupAdjacentBy[O2](f: O => O2)(implicit eq: Eq[O2]): Stream[F, (O2, Chunk[O])] =
    groupAdjacentByLimit(Int.MaxValue)(f)

  /** Like [[groupAdjacentBy]] but limits the size of emitted chunks.
    *
    * @example {{{
    * scala> Stream.range(0, 12).groupAdjacentByLimit(3)(_ / 4).toList
    * res0: List[(Int,Chunk[Int])] = List((0,Chunk(0, 1, 2)), (0,Chunk(3)), (1,Chunk(4, 5, 6)), (1,Chunk(7)), (2,Chunk(8, 9, 10)), (2,Chunk(11)))
    * }}}
    */
  def groupAdjacentByLimit[O2](
      limit: Int
  )(f: O => O2)(implicit eq: Eq[O2]): Stream[F, (O2, Chunk[O])] = {
    def go(current: Option[(O2, Chunk.Queue[O])], s: Stream[F, O]): Pull[F, (O2, Chunk[O]), Unit] =
      s.pull.unconsLimit(limit).flatMap {
        case Some((hd, tl)) =>
          if (hd.nonEmpty) {
            val (k1, out) = current.getOrElse((f(hd(0)), Chunk.Queue.empty[O]))
            doChunk(hd, tl, k1, out, collection.immutable.Queue.empty)
          } else
            go(current, tl)
        case None =>
          current
            .map { case (k1, out) =>
              if (out.size == 0) Pull.done else Pull.output1((k1, out.toChunk))
            }
            .getOrElse(Pull.done)
      }

    @tailrec
    def doChunk(
        chunk: Chunk[O],
        s: Stream[F, O],
        k1: O2,
        out: Chunk.Queue[O],
        acc: collection.immutable.Queue[(O2, Chunk[O])]
    ): Pull[F, (O2, Chunk[O]), Unit] = {
      val differsAt = chunk.indexWhere(v => eq.neqv(f(v), k1)).getOrElse(-1)
      if (differsAt == -1) {
        // whole chunk matches the current key, add this chunk to the accumulated output
        val newOut: Chunk.Queue[O] = out :+ chunk
        if (newOut.size < limit)
          Pull.output(Chunk.seq(acc)) >> go(Some((k1, newOut)), s)
        else {
          val (prefix, suffix) = chunk.splitAt(limit - out.size)
          Pull.output(Chunk.seq(acc :+ ((k1, (out :+ prefix).toChunk)))) >> go(
            Some((k1, Chunk.Queue(suffix))),
            s
          )
        }
      } else {
        // at least part of this chunk does not match the current key, need to group and retain chunkiness
        // split the chunk into the bit where the keys match and the bit where they don't
        val matching = chunk.take(differsAt)
        val newAcc = {
          val newOut = out :+ matching
          if (newOut.size == 0)
            acc
          else if (newOut.size > limit) {
            val (prefix, suffix) = matching.splitAt(limit - out.size)
            acc :+ ((k1, (out :+ prefix).toChunk)) :+ ((k1, suffix))
          } else
            acc :+ ((k1, (out :+ matching).toChunk))
        }
        val nonMatching = chunk.drop(differsAt)
        // nonMatching is guaranteed to be non-empty here, because we know the last element of the chunk doesn't have
        // the same key as the first
        val k2 = f(nonMatching(0))
        doChunk(
          nonMatching,
          s,
          k2,
          Chunk.Queue.empty,
          newAcc
        )
      }
    }

    go(None, this).stream
  }

  /** Divide this streams into groups of elements received within a time window,
    * or limited by the number of the elements, whichever happens first.
    * Empty groups, which can occur if no elements can be pulled from upstream
    * in a given time window, will not be emitted.
    *
    * Note: a time window starts each time downstream pulls.
    */
  def groupWithin[F2[x] >: F[x]](
      n: Int,
      d: FiniteDuration
  )(implicit F: Temporal[F2]): Stream[F2, Chunk[O]] =
    Stream
      .eval {
        Queue
          .synchronousNoneTerminated[F2, Either[Token, Chunk[O]]]
          .product(F.ref(F.unit -> false))
      }
      .flatMap { case (q, currentTimeout) =>
        def startTimeout: Stream[F2, Token] =
          Stream.eval(Token[F2]).evalTap { token =>
            val timeout = F.sleep(d) >> q.enqueue1(token.asLeft.some)

            // We need to cancel outstanding timeouts to avoid leaks
            // on interruption, but using `Stream.bracket` or
            // derivatives causes a memory leak due to all the
            // finalisers accumulating. Therefore we dispose of them
            // manually, with a cooperative strategy between a single
            // stream finaliser, and F finalisers on each timeout.
            //
            // Note that to avoid races, the correctness of the
            // algorithm does not depend on timely cancellation of
            // previous timeouts, but uses a versioning scheme to
            // ensure stale timeouts are no-ops.
            timeout.start
              .bracket(_ => F.unit) { fiber =>
                // note the this is in a `release` action, and therefore uninterruptible
                currentTimeout.modify { case st @ (cancelInFlightTimeout, streamTerminated) =>
                  if (streamTerminated)
                    // the stream finaliser will cancel the in flight
                    // timeout, we need to cancel the timeout we have
                    // just started
                    st -> fiber.cancel
                  else
                    // The stream finaliser hasn't run, so we cancel
                    // the in flight timeout and store the finaliser for
                    // the timeout we have just started
                    (fiber.cancel, streamTerminated) -> cancelInFlightTimeout
                }.flatten
              }
          }

        def producer =
          this.chunks.map(_.asRight.some).through(q.enqueue).onFinalize(q.enqueue1(None))

        def emitNonEmpty(c: Chunk.Queue[O]): Stream[F2, Chunk[O]] =
          if (c.size > 0) Stream.emit(c.toChunk)
          else Stream.empty

        def resize(c: Chunk[O], s: Stream[F2, Chunk[O]]): (Stream[F2, Chunk[O]], Chunk[O]) =
          if (c.size < n) s -> c
          else {
            val (unit, rest) = c.splitAt(n)
            resize(rest, s ++ Stream.emit(unit))
          }

        def go(acc: Chunk.Queue[O], currentTimeout: Token): Stream[F2, Chunk[O]] =
          Stream.eval(q.dequeue1).flatMap {
            case None => emitNonEmpty(acc)
            case Some(e) =>
              e match {
                case Left(t) if t == currentTimeout =>
                  emitNonEmpty(acc) ++ startTimeout.flatMap { newTimeout =>
                    go(Chunk.Queue.empty, newTimeout)
                  }
                case Left(_) => go(acc, currentTimeout)
                case Right(c) =>
                  val newAcc = acc :+ c
                  if (newAcc.size < n)
                    go(newAcc, currentTimeout)
                  else {
                    val (toEmit, rest) = resize(newAcc.toChunk, Stream.empty)
                    toEmit ++ startTimeout.flatMap { newTimeout =>
                      go(Chunk.Queue(rest), newTimeout)
                    }
                  }
              }
          }

        startTimeout
          .flatMap(t => go(Chunk.Queue.empty, t).concurrently(producer))
          .onFinalize {
            currentTimeout
              .getAndSet(F.unit -> true)
              .flatMap { case (cancelInFlightTimeout, _) => cancelInFlightTimeout }
          }
      }

  /** If `this` terminates with `Stream.raiseError(e)`, invoke `h(e)`.
    *
    * @example {{{
    * scala> import cats.effect.SyncIO
    * scala> Stream(1, 2, 3).append(Stream.raiseError[SyncIO](new RuntimeException)).handleErrorWith(_ => Stream(0)).compile.toList.unsafeRunSync()
    * res0: List[Int] = List(1, 2, 3, 0)
    * }}}
    */
  def handleErrorWith[F2[x] >: F[x], O2 >: O](h: Throwable => Stream[F2, O2]): Stream[F2, O2] =
    new Stream(Pull.scope(underlying).handleErrorWith(e => h(e).underlying))

  /** Emits the first element of this stream (if non-empty) and then halts.
    *
    * @example {{{
    * scala> Stream(1, 2, 3).head.toList
    * res0: List[Int] = List(1)
    * }}}
    */
  def head: Stream[F, O] = take(1)

  /** Converts a discrete stream to a signal. Returns a single-element stream.
    *
    * Resulting signal is initially `initial`, and is updated with latest value
    * produced by `source`. If the source stream is empty, the resulting signal
    * will always be `initial`.
    */
  def hold[F2[x] >: F[x]: Concurrent, O2 >: O](
      initial: O2
  ): Stream[F2, Signal[F2, O2]] =
    Stream.eval(SignallingRef.of[F2, O2](initial)).flatMap { sig =>
      Stream(sig).concurrently(evalMap(sig.set))
    }

  /** Like [[hold]] but does not require an initial value, and hence all output elements are wrapped in `Some`. */
  def holdOption[F2[x] >: F[x]: Concurrent, O2 >: O]: Stream[F2, Signal[F2, Option[O2]]] =
    map(Some(_): Option[O2]).hold(None)

  /** Like [[hold]] but returns a `Resource` rather than a single element stream.
    */
  def holdResource[F2[x] >: F[x]: Concurrent, O2 >: O](
      initial: O2
  ): Resource[F2, Signal[F2, O2]] =
    Stream
      .eval(SignallingRef.of[F2, O2](initial))
      .flatMap(sig => Stream(sig).concurrently(evalMap(sig.set)))
      .compile
      .resource
      .lastOrError

  /**  Like [[holdResource]] but does not require an initial value,
    *  and hence all output elements are wrapped in `Some`.
    */
  def holdOptionResource[F2[x] >: F[
    x
  ]: Concurrent, O2 >: O]: Resource[F2, Signal[F2, Option[O2]]] =
    map(Some(_): Option[O2]).holdResource(None)

  /** Deterministically interleaves elements, starting on the left, terminating when the end of either branch is reached naturally.
    *
    * @example {{{
    * scala> Stream(1, 2, 3).interleave(Stream(4, 5, 6, 7)).toList
    * res0: List[Int] = List(1, 4, 2, 5, 3, 6)
    * }}}
    */
  def interleave[F2[x] >: F[x], O2 >: O](that: Stream[F2, O2]): Stream[F2, O2] =
    zip(that).flatMap { case (o1, o2) => Stream(o1, o2) }

  /** Deterministically interleaves elements, starting on the left, terminating when the ends of both branches are reached naturally.
    *
    * @example {{{
    * scala> Stream(1, 2, 3).interleaveAll(Stream(4, 5, 6, 7)).toList
    * res0: List[Int] = List(1, 4, 2, 5, 3, 6, 7)
    * }}}
    */
  def interleaveAll[F2[x] >: F[x], O2 >: O](that: Stream[F2, O2]): Stream[F2, O2] =
    map(Some(_): Option[O2])
      .zipAll(that.map(Some(_): Option[O2]))(None, None)
      .flatMap { case (o1Opt, o2Opt) =>
        Stream(o1Opt.toSeq: _*) ++ Stream(o2Opt.toSeq: _*)
      }

  /** Interrupts this stream after the specified duration has passed.
    */
  def interruptAfter[F2[x] >: F[x]: Temporal](
      duration: FiniteDuration
  ): Stream[F2, O] =
    interruptWhen[F2](Stream.sleep_[F2](duration) ++ Stream(true))

  /** Let through the `s2` branch as long as the `s1` branch is `false`,
    * listening asynchronously for the left branch to become `true`.
    * This halts as soon as either branch halts.
    *
    * Consider using the overload that takes a `Signal`, `Deferred` or `F[Either[Throwable, Unit]]`.
    */
  def interruptWhen[F2[x] >: F[x]](
      haltWhenTrue: Stream[F2, Boolean]
  )(implicit F: Concurrent[F2]): Stream[F2, O] =
    for {
      interruptL <- Stream.eval(F.deferred[Unit])
      doneR <- Stream.eval(F.deferred[Either[Throwable, Unit]])
      interruptR <- Stream.eval(F.deferred[Unit])
      runR =
        haltWhenTrue
          .takeWhile(!_)
          .interruptWhen(interruptR.get.attempt)
          .compile
          .drain
          .guaranteeCase { (c: Outcome[F2, Throwable, Unit]) =>
            val r = c match {
              case Outcome.Succeeded(_) => Right(())
              case Outcome.Errored(t)   => Left(t)
              case Outcome.Canceled()   => Right(())
            }
            doneR.complete(r) >> interruptL.complete(()).void
          }
      _ <-
        Stream.bracket(runR.start)(_ => interruptR.complete(()) >> doneR.get.flatMap(F.fromEither))
      res <- this.interruptWhen(interruptL.get.attempt)
    } yield res

  /** Alias for `interruptWhen(haltWhenTrue.get)`. */
  def interruptWhen[F2[x] >: F[x]: Concurrent](
      haltWhenTrue: Deferred[F2, Either[Throwable, Unit]]
  ): Stream[F2, O] =
    interruptWhen(haltWhenTrue.get)

  /** Alias for `interruptWhen(haltWhenTrue.discrete)`. */
  def interruptWhen[F2[x] >: F[x]: Concurrent](
      haltWhenTrue: Signal[F2, Boolean]
  ): Stream[F2, O] =
    interruptWhen(haltWhenTrue.discrete)

  /** Interrupts the stream, when `haltOnSignal` finishes its evaluation.
    */
  def interruptWhen[F2[x] >: F[x]: Concurrent](
      haltOnSignal: F2[Either[Throwable, Unit]]
  ): Stream[F2, O] =
    Stream
      .getScope[F2]
      .flatMap(scope => Stream.supervise(haltOnSignal.flatMap(scope.interrupt)) >> this)
      .interruptScope

  /** Creates a scope that may be interrupted by calling scope#interrupt.
    */
  def interruptScope[F2[x] >: F[x]: Concurrent]: Stream[F2, O] =
    new Stream(
      Pull.interruptScope(underlying: Pull[F2, O, Unit])(
        Interruptible.instance(Concurrent[F2])
      )
    )

  /** Emits the specified separator between every pair of elements in the source stream.
    *
    * @example {{{
    * scala> Stream(1, 2, 3, 4, 5).intersperse(0).toList
    * res0: List[Int] = List(1, 0, 2, 0, 3, 0, 4, 0, 5)
    * }}}
    */
  def intersperse[O2 >: O](separator: O2): Stream[F, O2] =
    this.pull.echo1.flatMap {
      case None => Pull.done
      case Some(s) =>
        s.repeatPull {
          _.uncons.flatMap {
            case None => Pull.pure(None)
            case Some((hd, tl)) =>
              val interspersed = {
                val bldr = Vector.newBuilder[O2]
                bldr.sizeHint(hd.size * 2)
                hd.foreach { o =>
                  bldr += separator
                  bldr += o
                }
                Chunk.vector(bldr.result())
              }
              Pull.output(interspersed) >> Pull.pure(Some(tl))
          }
        }.pull
          .echo
    }.stream

  /** Returns the last element of this stream, if non-empty.
    *
    * @example {{{
    * scala> Stream(1, 2, 3).last.toList
    * res0: List[Option[Int]] = List(Some(3))
    * }}}
    */
  def last: Stream[F, Option[O]] =
    this.pull.last.flatMap(Pull.output1).stream

  /** Returns the last element of this stream, if non-empty, otherwise the supplied `fallback` value.
    *
    * @example {{{
    * scala> Stream(1, 2, 3).lastOr(0).toList
    * res0: List[Int] = List(3)
    * scala> Stream.empty.lastOr(0).toList
    * res1: List[Int] = List(0)
    * }}}
    */
  def lastOr[O2 >: O](fallback: => O2): Stream[F, O2] =
    this.pull.last.flatMap {
      case Some(o) => Pull.output1(o)
      case None    => Pull.output1(fallback)
    }.stream

<<<<<<< HEAD
  /**
    * Writes this stream of strings to the supplied `PrintStream`, emitting a unit
    * for each line that was written.
=======
  /** Writes this stream of strings to the supplied `PrintStream`.
    *
    * Note: printing to the `PrintStream` is performed *synchronously*.
    * Use `linesAsync(out, blocker)` if synchronous writes are a concern.
>>>>>>> d2046322
    */
  def lines[F2[x] >: F[x]](
      out: PrintStream
  )(implicit F: Sync[F2], ev: O <:< String): Stream[F2, INothing] = {
    val _ = ev
    val src = this.asInstanceOf[Stream[F2, String]]
<<<<<<< HEAD
    src.foreach(str => F.blocking(out.println(str)))
=======
    src.evalMap(str => F.delay(out.println(str)))
  }

  /** Writes this stream of strings to the supplied `PrintStream`.
    *
    * Note: printing to the `PrintStream` is performed on the supplied blocking execution context.
    */
  def linesAsync[F2[x] >: F[x]](
      out: PrintStream,
      blocker: Blocker
  )(implicit F: Sync[F2], cs: ContextShift[F2], ev: O <:< String): Stream[F2, Unit] = {
    val _ = ev
    val src = this.asInstanceOf[Stream[F2, String]]
    src.evalMap(str => blocker.delay(out.println(str)))
>>>>>>> d2046322
  }

  /** Applies the specified pure function to each input and emits the result.
    *
    * @example {{{
    * scala> Stream("Hello", "World!").map(_.size).toList
    * res0: List[Int] = List(5, 6)
    * }}}
    */
  def map[O2](f: O => O2): Stream[F, O2] =
    this.pull.echo.mapOutput(f).streamNoScope

  /** Maps a running total according to `S` and the input with the function `f`.
    *
    * @example {{{
    * scala> Stream("Hello", "World").mapAccumulate(0)((l, s) => (l + s.length, s.head)).toVector
    * res0: Vector[(Int, Char)] = Vector((5,H), (10,W))
    * }}}
    */
  def mapAccumulate[S, O2](init: S)(f: (S, O) => (S, O2)): Stream[F, (S, O2)] = {
    val f2 = (s: S, o: O) => {
      val (newS, newO) = f(s, o)
      (newS, (newS, newO))
    }
    this.scanChunks(init)((acc, c) => c.mapAccumulate(acc)(f2))
  }

  /** Alias for [[parEvalMap]].
    */
  def mapAsync[F2[x] >: F[
    x
  ]: Concurrent, O2](
      maxConcurrent: Int
  )(f: O => F2[O2]): Stream[F2, O2] =
    parEvalMap[F2, O2](maxConcurrent)(f)

  /** Alias for [[parEvalMapUnordered]].
    */
  def mapAsyncUnordered[F2[x] >: F[
    x
  ]: Concurrent, O2](
      maxConcurrent: Int
  )(f: O => F2[O2]): Stream[F2, O2] =
    map(o => Stream.eval(f(o))).parJoin(maxConcurrent)

  /** Applies the specified pure function to each chunk in this stream.
    *
    * @example {{{
    * scala> Stream(1, 2, 3).append(Stream(4, 5, 6)).mapChunks { c => val ints = c.toInts; for (i <- 0 until ints.values.size) ints.values(i) = 0; ints }.toList
    * res0: List[Int] = List(0, 0, 0, 0, 0, 0)
    * }}}
    */
  def mapChunks[O2](f: Chunk[O] => Chunk[O2]): Stream[F, O2] =
    this.repeatPull {
      _.uncons.flatMap {
        case None           => Pull.pure(None)
        case Some((hd, tl)) => Pull.output(f(hd)).as(Some(tl))
      }
    }

  /** Behaves like the identity function but halts the stream on an error and does not return the error.
    *
    * @example {{{
    * scala> import cats.effect.SyncIO
    * scala> (Stream(1,2,3) ++ Stream.raiseError[SyncIO](new RuntimeException) ++ Stream(4, 5, 6)).mask.compile.toList.unsafeRunSync()
    * res0: List[Int] = List(1, 2, 3)
    * }}}
    */
  def mask: Stream[F, O] = this.handleErrorWith(_ => Stream.empty)

  /** Like [[Stream.flatMap]] but interrupts the inner stream when new elements arrive in the outer stream.
    *
    * The implementation will try to preserve chunks like [[Stream.merge]].
    *
    * Finializers of each inner stream are guaranteed to run before the next inner stream starts.
    *
    * When the outer stream stops gracefully, the currently running inner stream will continue to run.
    *
    * When an inner stream terminates/interrupts, nothing happens until the next element arrives
    * in the outer stream(i.e the outer stream holds the stream open during this time or else the
    * stream terminates)
    *
    * When either the inner or outer stream fails, the entire stream fails and the finalizer of the
    * inner stream runs before the outer one.
    */
  def switchMap[F2[x] >: F[x], O2](
      f: O => Stream[F2, O2]
  )(implicit F: Concurrent[F2]): Stream[F2, O2] =
    Stream.force(Semaphore[F2](1).flatMap { guard =>
      F.ref[Option[Deferred[F2, Unit]]](None).map { haltRef =>
        def runInner(o: O, halt: Deferred[F2, Unit]): Stream[F2, O2] =
          Stream.eval(guard.acquire) >> // guard inner to prevent parallel inner streams
            f(o).interruptWhen(halt.get.attempt) ++ Stream.exec(guard.release)

        this
          .evalMap { o =>
            F.deferred[Unit].flatMap { halt =>
              haltRef
                .getAndSet(halt.some)
                .flatMap {
                  case None       => F.unit
                  case Some(last) => last.complete(()).void // interrupt the previous one
                }
                .as(runInner(o, halt))
            }
          }
          .parJoin(2)
      }
    })

  /** Interleaves the two inputs nondeterministically. The output stream
    * halts after BOTH `s1` and `s2` terminate normally, or in the event
    * of an uncaught failure on either `s1` or `s2`. Has the property that
    * `merge(Stream.empty, s) == s` and `merge(raiseError(e), s)` will
    * eventually terminate with `raiseError(e)`, possibly after emitting some
    * elements of `s` first.
    *
    * The implementation always tries to pull one chunk from each side
    * before waiting for it to be consumed by resulting stream.
    * As such, there may be up to two chunks (one from each stream)
    * waiting to be processed while the resulting stream
    * is processing elements.
    *
    * Also note that if either side produces empty chunk,
    * the processing on that side continues,
    * w/o downstream requiring to consume result.
    *
    * If either side does not emit anything (i.e. as result of drain) that side
    * will continue to run even when the resulting stream did not ask for more data.
    *
    * Note that even when this is equivalent to `Stream(this, that).parJoinUnbounded`,
    * this implementation is little more efficient
    *
    * @example {{{
    * scala> import scala.concurrent.duration._, cats.effect.IO, cats.effect.unsafe.implicits.global
    * scala> val s1 = Stream.awakeEvery[IO](500.millis).scan(0)((acc, _) => acc + 1)
    * scala> val s = s1.merge(Stream.sleep_[IO](250.millis) ++ s1)
    * scala> s.take(6).compile.toVector.unsafeRunSync()
    * res0: Vector[Int] = Vector(0, 0, 1, 1, 2, 2)
    * }}}
    */
  def merge[F2[x] >: F[x], O2 >: O](
      that: Stream[F2, O2]
  )(implicit F: Concurrent[F2]): Stream[F2, O2] = {
    val fstream: F2[Stream[F2, O2]] = for {
      interrupt <- F.deferred[Unit]
      resultL <- F.deferred[Either[Throwable, Unit]]
      resultR <- F.deferred[Either[Throwable, Unit]]
      otherSideDone <- F.ref[Boolean](false)
      resultQ <- Queue.unbounded[F2, Option[Stream[F2, O2]]]
    } yield {

      def watchInterrupted(str: Stream[F2, O2]): Stream[F2, O2] =
        str.interruptWhen(interrupt.get.attempt)

      // action to signal that one stream is finished, and if it is te last one
      // then close te queue (by putting a None in it)
      val doneAndClose: F2[Unit] = otherSideDone.getAndSet(true).flatMap {
        // complete only if other side is done too.
        case true  => resultQ.enqueue1(None)
        case false => F.unit
      }

      // stream that is generated from pumping out the elements of the queue.
      val pumpFromQueue: Stream[F2, O2] = resultQ.dequeue.unNoneTerminate.flatten

      // action to interrupt the processing of both streams by completing interrupt
      // We need to use `attempt` because `interruption` may already be completed.
      val signalInterruption: F2[Unit] = interrupt.complete(()).void

      def go(s: Stream[F2, O2], guard: Semaphore[F2]): Pull[F2, O2, Unit] =
        Pull.eval(guard.acquire) >> s.pull.uncons.flatMap {
          case Some((hd, tl)) =>
            val enq = resultQ.enqueue1(Some(Stream.chunk(hd).onFinalize(guard.release)))
            Pull.eval(enq) >> go(tl, guard)
          case None => Pull.done
        }

      def runStream(s: Stream[F2, O2], whenDone: Deferred[F2, Either[Throwable, Unit]]): F2[Unit] =
        // guarantee we process only single chunk at any given time from any given side.
        Semaphore(1).flatMap { guard =>
          val str = watchInterrupted(go(s, guard).stream)
          str.compile.drain.attempt.flatMap {
            // signal completion of our side before we will signal interruption,
            // to make sure our result is always available to others
            case r @ Left(_)  => whenDone.complete(r) >> signalInterruption
            case r @ Right(_) => whenDone.complete(r) >> doneAndClose
          }
        }

      val atRunEnd: F2[Unit] = for {
        _ <- signalInterruption // interrupt so the upstreams have chance to complete
        left <- resultL.get
        right <- resultR.get
        r <- F.fromEither(CompositeFailure.fromResults(left, right))
      } yield r

      val runStreams = runStream(this, resultL).start >> runStream(that, resultR).start

      Stream.bracket(runStreams)(_ => atRunEnd) >> watchInterrupted(pumpFromQueue)
    }
    Stream.eval(fstream).flatten
  }

  /** Like `merge`, but halts as soon as _either_ branch halts. */
  def mergeHaltBoth[F2[x] >: F[x]: Concurrent, O2 >: O](
      that: Stream[F2, O2]
  ): Stream[F2, O2] =
    noneTerminate.merge(that.noneTerminate).unNoneTerminate

  /** Like `merge`, but halts as soon as the `s1` branch halts.
    *
    * Note: it is *not* guaranteed that the last element of the stream will come from `s1`.
    */
  def mergeHaltL[F2[x] >: F[x]: Concurrent, O2 >: O](
      that: Stream[F2, O2]
  ): Stream[F2, O2] =
    noneTerminate.merge(that.map(Some(_))).unNoneTerminate

  /** Like `merge`, but halts as soon as the `s2` branch halts.
    *
    * Note: it is *not* guaranteed that the last element of the stream will come from `s2`.
    */
  def mergeHaltR[F2[x] >: F[x]: Concurrent, O2 >: O](
      that: Stream[F2, O2]
  ): Stream[F2, O2] =
    that.mergeHaltL(this)

  /** Emits each output wrapped in a `Some` and emits a `None` at the end of the stream.
    *
    * `s.noneTerminate.unNoneTerminate == s`
    *
    * @example {{{
    * scala> Stream(1,2,3).noneTerminate.toList
    * res0: List[Option[Int]] = List(Some(1), Some(2), Some(3), None)
    * }}}
    */
  def noneTerminate: Stream[F, Option[O]] = map(Some(_)) ++ Stream.emit(None)

  /** Run `s2` after `this`, regardless of errors during `this`, then reraise any errors encountered during `this`.
    *
    * Note: this should *not* be used for resource cleanup! Use `bracket` or `onFinalize` instead.
    *
    * @example {{{
    * scala> Stream(1, 2, 3).onComplete(Stream(4, 5)).toList
    * res0: List[Int] = List(1, 2, 3, 4, 5)
    * }}}
    */
  def onComplete[F2[x] >: F[x], O2 >: O](s2: => Stream[F2, O2]): Stream[F2, O2] =
    handleErrorWith(e => s2 ++ new Stream(Pull.fail(e))) ++ s2

  /** Runs the supplied effectful action at the end of this stream, regardless of how the stream terminates.
    */
  def onFinalize[F2[x] >: F[x]](f: F2[Unit])(implicit F2: Applicative[F2]): Stream[F2, O] =
    Stream.bracket(F2.unit)(_ => f) >> this

  /** Like [[onFinalize]] but does not introduce a scope, allowing finalization to occur after
    * subsequent appends or other scope-preserving transformations.
    *
    * Scopes can be manually introduced via [[scope]] if desired.
    *
    * Example use case: `a.concurrently(b).onFinalizeWeak(f).compile.resource.use(g)`
    * In this example, use of `onFinalize` would result in `b` shutting down before
    * `g` is run, because `onFinalize` creates a scope, whose lifetime is extended
    * over the compiled resource. By using `onFinalizeWeak` instead, `f` is attached
    * to the scope governing `concurrently`.
    */
  def onFinalizeWeak[F2[x] >: F[x]](f: F2[Unit])(implicit F2: Applicative[F2]): Stream[F2, O] =
    onFinalizeCaseWeak(_ => f)

  /** Like [[onFinalize]] but provides the reason for finalization as an `ExitCase[Throwable]`.
    */
  def onFinalizeCase[F2[x] >: F[x]](
      f: Resource.ExitCase => F2[Unit]
  )(implicit F2: Applicative[F2]): Stream[F2, O] =
    Stream.bracketCase(F2.unit)((_, ec) => f(ec)) >> this

  /** Like [[onFinalizeCase]] but does not introduce a scope, allowing finalization to occur after
    * subsequent appends or other scope-preserving transformations.
    *
    * Scopes can be manually introduced via [[scope]] if desired.
    *
    * See [[onFinalizeWeak]] for more details on semantics.
    */
  def onFinalizeCaseWeak[F2[x] >: F[x]](
      f: Resource.ExitCase => F2[Unit]
  )(implicit F2: Applicative[F2]): Stream[F2, O] =
    new Stream(Pull.acquire[F2, Unit](F2.unit, (_, ec) => f(ec)).flatMap(_ => underlying))

  /** Like [[Stream#evalMap]], but will evaluate effects in parallel, emitting the results
    * downstream in the same order as the input stream. The number of concurrent effects
    * is limited by the `maxConcurrent` parameter.
    *
    * See [[Stream#parEvalMapUnordered]] if there is no requirement to retain the order of
    * the original stream.
    *
    * @example {{{
    * scala> import cats.effect.IO, cats.effect.unsafe.implicits.global
    * scala> Stream(1,2,3,4).covary[IO].parEvalMap(2)(i => IO(println(i))).compile.drain.unsafeRunSync()
    * res0: Unit = ()
    * }}}
    */
  def parEvalMap[F2[x] >: F[x], O2](
      maxConcurrent: Int
  )(f: O => F2[O2])(implicit F: Concurrent[F2]): Stream[F2, O2] = {
    val fstream: F2[Stream[F2, O2]] = for {
      queue <- Queue.bounded[F2, Option[F2[Either[Throwable, O2]]]](maxConcurrent)
      dequeueDone <- F.deferred[Unit]
    } yield {
      def forkOnElem(o: O): F2[Stream[F2, Unit]] =
        for {
          value <- F.deferred[Either[Throwable, O2]]
          enqueue = queue.enqueue1(Some(value.get)).as {
            Stream.eval(f(o).attempt.flatMap(value.complete(_).void))
          }
          eit <- F.race(dequeueDone.get, enqueue)
        } yield eit match {
          case Left(())      => Stream.empty
          case Right(stream) => stream
        }

      val background = this
        .evalMap(forkOnElem)
        .parJoin(maxConcurrent)
        .onFinalize(F.race(dequeueDone.get, queue.enqueue1(None)).void)

      val foreground =
        queue.dequeue.unNoneTerminate
          .evalMap(identity)
          .rethrow
          .onFinalize(dequeueDone.complete(()).void)

      foreground.concurrently(background)
    }

<<<<<<< HEAD
    Stream.eval(fstream).flatten
  }

  /**
    * Like [[Stream#evalMap]], but will evaluate effects in parallel, emitting the results
=======
  /** Like [[Stream#evalMap]], but will evaluate effects in parallel, emitting the results
>>>>>>> d2046322
    * downstream. The number of concurrent effects is limited by the `maxConcurrent` parameter.
    *
    * See [[Stream#parEvalMap]] if retaining the original order of the stream is required.
    *
    * @example {{{
    * scala> import cats.effect.IO, cats.effect.unsafe.implicits.global
    * scala> Stream(1,2,3,4).covary[IO].parEvalMapUnordered(2)(i => IO(println(i))).compile.drain.unsafeRunSync()
    * res0: Unit = ()
    * }}}
    */
  def parEvalMapUnordered[F2[x] >: F[
    x
  ]: Concurrent, O2](
      maxConcurrent: Int
  )(f: O => F2[O2]): Stream[F2, O2] =
    map(o => Stream.eval(f(o))).parJoin(maxConcurrent)

<<<<<<< HEAD
  /**
    * Concurrent zip.
=======
  /** Nondeterministically merges a stream of streams (`outer`) in to a single stream,
    * opening at most `maxOpen` streams at any point in time.
    *
    * The outer stream is evaluated and each resulting inner stream is run concurrently,
    * up to `maxOpen` stream. Once this limit is reached, evaluation of the outer stream
    * is paused until one or more inner streams finish evaluating.
    *
    * When the outer stream stops gracefully, all inner streams continue to run,
    * resulting in a stream that will stop when all inner streams finish
    * their evaluation.
    *
    * When the outer stream fails, evaluation of all inner streams is interrupted
    * and the resulting stream will fail with same failure.
    *
    * When any of the inner streams fail, then the outer stream and all other inner
    * streams are interrupted, resulting in stream that fails with the error of the
    * stream that caused initial failure.
    *
    * Finalizers on each inner stream are run at the end of the inner stream,
    * concurrently with other stream computations.
    *
    * Finalizers on the outer stream are run after all inner streams have been pulled
    * from the outer stream but not before all inner streams terminate -- hence finalizers on the outer stream will run
    * AFTER the LAST finalizer on the very last inner stream.
    *
    * Finalizers on the returned stream are run after the outer stream has finished
    * and all open inner streams have finished.
    *
    * @param maxOpen    Maximum number of open inner streams at any time. Must be > 0.
    */
  def parJoin[F2[_], O2](
      maxOpen: Int
  )(implicit
      ev: O <:< Stream[F2, O2],
      ev2: F[Any] <:< F2[Any],
      F2: Concurrent[F2]
  ): Stream[F2, O2] = {
    assert(maxOpen > 0, "maxOpen must be > 0, was: " + maxOpen)
    val _ = (ev, ev2)
    val outer = this.asInstanceOf[Stream[F2, Stream[F2, O2]]]

    val fstream: F2[Stream[F2, O2]] = for {
      done <- SignallingRef(None: Option[Option[Throwable]])
      available <- Semaphore(maxOpen.toLong)
      // starts with 1 because outer stream is running by default
      running <- SignallingRef(1L)
      // sync queue assures we won't overload heap when resulting stream is not able to catchup with inner streams
      outputQ <- Queue.synchronousNoneTerminated[F2, Chunk[O2]]
    } yield {
      // stops the join evaluation
      // all the streams will be terminated. If err is supplied, that will get attached to any error currently present
      def stop(rslt: Option[Throwable]): F2[Unit] =
        done.update {
          case rslt0 @ Some(Some(err0)) =>
            rslt.fold[Option[Option[Throwable]]](rslt0) { err =>
              Some(Some(CompositeFailure(err0, err)))
            }
          case _ => Some(rslt)
        } >> outputQ.enqueue1(None)

      val incrementRunning: F2[Unit] = running.update(_ + 1)
      val decrementRunning: F2[Unit] =
        running
          .updateAndGet(_ - 1)
          .flatMap(now => (if (now == 0) stop(None) else F2.unit))

      // "block" and await until the `running` counter drops to zero.
      val awaitWhileRunning: F2[Unit] = running.discrete.dropWhile(_ > 0).take(1).compile.drain

      // runs one inner stream,
      // each stream is forked.
      // terminates when killSignal is true
      // failures will be propagated through `done` Signal
      // note that supplied scope's resources must be leased before the inner stream forks the execution to another thread
      // and that it must be released once the inner stream terminates or fails.
      def runInner(inner: Stream[F2, O2], outerScope: Scope[F2]): F2[Unit] =
        F2.uncancelable {
          outerScope.lease
            .flatMap[Scope.Lease[F2]] {
              case Some(lease) => lease.pure[F2]
              case None =>
                F2.raiseError(
                  new Throwable("Outer scope is closed during inner stream startup")
                )
            }
            .flatTap(_ => available.acquire >> incrementRunning)
            .flatMap { lease =>
              F2.start {
                inner.chunks
                  .evalMap(s => outputQ.enqueue1(Some(s)))
                  .interruptWhen(
                    done.map(_.nonEmpty)
                  ) // must be AFTER enqueue to the sync queue, otherwise the process may hang to enqueue last item while being interrupted
                  .compile
                  .drain
                  .attempt
                  .flatMap { runResult =>
                    (lease.cancel <* available.release).flatMap { cancelResult =>
                      (CompositeFailure.fromResults(runResult, cancelResult) match {
                        case Right(()) => F2.unit
                        case Left(err) => stop(Some(err))
                      })
                    }
                  } >> decrementRunning
              }
            }
        }.void

      // runs the outer stream, interrupts when kill == true, and then decrements the `running`
      def runOuter: F2[Unit] =
        outer
          .flatMap(inner => Stream.getScope[F2].evalMap(outerScope => runInner(inner, outerScope)))
          .interruptWhen(done.map(_.nonEmpty))
          .compile
          .drain
          .attempt
          .flatMap {
            case Left(err) => stop(Some(err))
            case Right(_)  => F2.unit
          } >> decrementRunning

      // awaits when all streams (outer + inner) finished,
      // and then collects result of the stream (outer + inner) execution
      def signalResult: F2[Unit] =
        done.get.flatMap(_.flatten.fold[F2[Unit]](F2.unit)(F2.raiseError))

      Stream
        .bracket(F2.start(runOuter))(_ => stop(None) >> awaitWhileRunning >> signalResult) >>
        outputQ.dequeue
          .flatMap(Stream.chunk(_).covary[F2])
    }

    Stream.eval(fstream).flatten
  }

  /** Like [[parJoin]] but races all inner streams simultaneously. */
  def parJoinUnbounded[F2[_], O2](implicit
      ev: O <:< Stream[F2, O2],
      ev2: F[Any] <:< F2[Any],
      F2: Concurrent[F2]
  ): Stream[F2, O2] =
    parJoin(Int.MaxValue)

  /** Concurrent zip.
>>>>>>> d2046322
    *
    * It combines elements pairwise and in order like `zip`, but
    * instead of pulling from the left stream and then from the right
    * stream, it evaluates both pulls concurrently.
    * The resulting stream terminates when either stream terminates.
    *
    * The concurrency is bounded following a model of successive
    * races: both sides start evaluation of a single element
    * concurrently, and whichever finishes first waits for the other
    * to catch up and the resulting pair to be emitted, at which point
    * the process repeats. This means that no branch is allowed to get
    * ahead by more than one element.
    *
    * Notes:
    * - Effects within each stream are executed in order, they are
    *   only concurrent with respect to each other.
    * - The output of `parZip` is guaranteed to be the same as `zip`,
    *   although the order in which effects are executed differs.
    */
  def parZip[F2[x] >: F[x]: Concurrent, O2](
      that: Stream[F2, O2]
  ): Stream[F2, (O, O2)] =
    Stream.parZip(this, that)

  /** Like `parZip`, but combines elements pairwise with a function instead
    * of tupling them.
    */
  def parZipWith[F2[x] >: F[x]: Concurrent, O2 >: O, O3, O4](
      that: Stream[F2, O3]
  )(f: (O2, O3) => O4): Stream[F2, O4] =
    this.parZip(that).map(f.tupled)

  /** Pause this stream when `pauseWhenTrue` emits `true`, resuming when `false` is emitted. */
  def pauseWhen[F2[x] >: F[x]: Concurrent](
      pauseWhenTrue: Stream[F2, Boolean]
  ): Stream[F2, O] =
    Stream.eval(SignallingRef[F2, Boolean](false)).flatMap { pauseSignal =>
      def writer = pauseWhenTrue.evalMap(pauseSignal.set).drain

      pauseWhen(pauseSignal).mergeHaltBoth(writer)
    }

  /** Pause this stream when `pauseWhenTrue` is `true`, resume when it's `false`. */
  def pauseWhen[F2[x] >: F[x]: Concurrent](
      pauseWhenTrue: Signal[F2, Boolean]
  ): Stream[F2, O] = {

    def waitToResume =
      pauseWhenTrue.discrete.dropWhile(_ == true).take(1).compile.drain

    def pauseIfNeeded = Stream.exec {
      pauseWhenTrue.get.flatMap(paused => waitToResume.whenA(paused))
    }

    pauseIfNeeded ++ chunks.flatMap { chunk =>
      pauseIfNeeded ++ Stream.chunk(chunk)
    }
  }

  /** Alias for `prefetchN(1)`. */
  def prefetch[F2[x] >: F[x]: Concurrent]: Stream[F2, O] =
    prefetchN[F2](1)

  /** Behaves like `identity`, but starts fetches up to `n` chunks in parallel with downstream
    * consumption, enabling processing on either side of the `prefetchN` to run in parallel.
    */
  def prefetchN[F2[x] >: F[x]: Concurrent](
      n: Int
  ): Stream[F2, O] =
    Stream.eval(Queue.bounded[F2, Option[Chunk[O]]](n)).flatMap { queue =>
      queue.dequeue.unNoneTerminate
        .flatMap(Stream.chunk(_))
        .concurrently(chunks.noneTerminate.covary[F2].through(queue.enqueue))
    }

  /** Rechunks the stream such that output chunks are within `[inputChunk.size * minFactor, inputChunk.size * maxFactor]`.
    * The pseudo random generator is deterministic based on the supplied seed.
    */
  def rechunkRandomlyWithSeed[F2[x] >: F[x]](minFactor: Double, maxFactor: Double)(
      seed: Long
  ): Stream[F2, O] =
    Stream.suspend {
      assert(maxFactor >= minFactor, "maxFactor should be greater or equal to minFactor")
      val random = new scala.util.Random(seed)
      def factor: Double = Math.abs(random.nextInt()) % (maxFactor - minFactor) + minFactor

      def go(acc: Chunk.Queue[O], size: Option[Int], s: Stream[F2, Chunk[O]]): Pull[F2, O, Unit] = {
        def nextSize(chunk: Chunk[O]): Pull[F2, INothing, Int] =
          size match {
            case Some(size) => Pull.pure(size)
            case None       => Pull.pure((factor * chunk.size).toInt)
          }

        s.pull.uncons1.flatMap {
          case Some((hd, tl)) =>
            nextSize(hd).flatMap { size =>
              if (acc.size < size) go(acc :+ hd, size.some, tl)
              else if (acc.size == size)
                Pull.output(acc.toChunk) >> go(Chunk.Queue(hd), size.some, tl)
              else {
                val (out, rem) = acc.toChunk.splitAt(size - 1)
                Pull.output(out) >> go(Chunk.Queue(rem, hd), None, tl)
              }
            }
          case None =>
            Pull.output(acc.toChunk)
        }
      }

      go(Chunk.Queue.empty, None, chunks).stream
    }

  /** Rechunks the stream such that output chunks are within [inputChunk.size * minFactor, inputChunk.size * maxFactor].
    */
  def rechunkRandomly[F2[x] >: F[x]: Sync](
      minFactor: Double = 0.1,
      maxFactor: Double = 2.0
  ): Stream[F2, O] =
    Stream.suspend(this.rechunkRandomlyWithSeed[F2](minFactor, maxFactor)(System.nanoTime()))

  /** Alias for [[fold1]]. */
  def reduce[O2 >: O](f: (O2, O2) => O2): Stream[F, O2] = fold1(f)

  /** Reduces this stream with the Semigroup for `O`.
    *
    * @example {{{
    * scala> Stream("The", "quick", "brown", "fox").intersperse(" ").reduceSemigroup.toList
    * res0: List[String] = List(The quick brown fox)
    * }}}
    */
  def reduceSemigroup[O2 >: O](implicit S: Semigroup[O2]): Stream[F, O2] =
    reduce[O2](S.combine(_, _))

  /** Repartitions the input with the function `f`. On each step `f` is applied
    * to the input and all elements but the last of the resulting sequence
    * are emitted. The last element is then appended to the next input using the
    * Semigroup `S`.
    *
    * @example {{{
    * scala> Stream("Hel", "l", "o Wor", "ld").repartition(s => Chunk.array(s.split(" "))).toList
    * res0: List[String] = List(Hello, World)
    * }}}
    */
  def repartition[O2 >: O](f: O2 => Chunk[O2])(implicit S: Semigroup[O2]): Stream[F, O2] =
    this.pull
      .scanChunks(Option.empty[O2]) { (carry, chunk) =>
        val (out, (_, c2)) = chunk
          .scanLeftCarry((Chunk.empty[O2], carry)) { case ((_, carry), o) =>
            val o2: O2 = carry.fold(o: O2)(S.combine(_, o))
            val partitions: Chunk[O2] = f(o2)
            if (partitions.isEmpty) partitions -> None
            else if (partitions.size == 1) Chunk.empty -> partitions.last
            else
              partitions.take(partitions.size - 1) -> partitions.last
          }
        (c2, out.flatMap { case (o, _) => o })
      }
      .flatMap {
        case Some(carry) => Pull.output1(carry)
        case None        => Pull.done
      }
      .stream

  /** Repeat this stream an infinite number of times.
    *
    * `s.repeat == s ++ s ++ s ++ ...`
    *
    * @example {{{
    * scala> Stream(1,2,3).repeat.take(8).toList
    * res0: List[Int] = List(1, 2, 3, 1, 2, 3, 1, 2)
    * }}}
    */
  def repeat: Stream[F, O] =
    this ++ repeat

  /** Repeat this stream a given number of times.
    *
    * `s.repeatN(n) == s ++ s ++ s ++ ... (n times)`
    *
    * @example {{{
    * scala> Stream(1,2,3).repeatN(3).take(100).toList
    * res0: List[Int] = List(1, 2, 3, 1, 2, 3, 1, 2, 3)
    * }}}
    */
  def repeatN(n: Long): Stream[F, O] = {
    require(n > 0, "n must be > 0") // same behaviour as sliding
    if (n > 1) this ++ repeatN(n - 1)
    else this
  }

  /** Converts a `Stream[F,Either[Throwable,O]]` to a `Stream[F,O]`, which emits right values and fails upon the first `Left(t)`.
    * Preserves chunkiness.
    *
    * @example {{{
    * scala> import cats.effect.SyncIO
    * scala> Stream(Right(1), Right(2), Left(new RuntimeException), Right(3)).rethrow[SyncIO, Int].handleErrorWith(_ => Stream(-1)).compile.toList.unsafeRunSync()
    * res0: List[Int] = List(-1)
    * }}}
    */
  def rethrow[F2[x] >: F[x], O2](implicit
      ev: O <:< Either[Throwable, O2],
      rt: RaiseThrowable[F2]
  ): Stream[F2, O2] = {
    val _ = ev // Convince scalac that ev is used
    this.asInstanceOf[Stream[F, Either[Throwable, O2]]].chunks.flatMap { c =>
      val firstError = c.collectFirst { case Left(err) => err }
      firstError match {
        case None    => Stream.chunk(c.collect { case Right(i) => i })
        case Some(h) => Stream.raiseError[F2](h)
      }
    }
  }

  /** Left fold which outputs all intermediate results.
    *
    * @example {{{
    * scala> Stream(1,2,3,4).scan(0)(_ + _).toList
    * res0: List[Int] = List(0, 1, 3, 6, 10)
    * }}}
    *
    * More generally:
    *   `Stream().scan(z)(f) == Stream(z)`
    *   `Stream(x1).scan(z)(f) == Stream(z, f(z,x1))`
    *   `Stream(x1,x2).scan(z)(f) == Stream(z, f(z,x1), f(f(z,x1),x2))`
    *   etc
    */
  def scan[O2](z: O2)(f: (O2, O) => O2): Stream[F, O2] =
    (Pull.output1(z) >> scan_(z)(f)).stream

  private def scan_[O2](z: O2)(f: (O2, O) => O2): Pull[F, O2, Unit] =
    this.pull.uncons.flatMap {
      case None => Pull.done
      case Some((hd, tl)) =>
        val (out, carry) = hd.scanLeftCarry(z)(f)
        Pull.output(out) >> tl.scan_(carry)(f)
    }

  /** Like `[[scan]]`, but uses the first element of the stream as the seed.
    *
    * @example {{{
    * scala> Stream(1,2,3,4).scan1(_ + _).toList
    * res0: List[Int] = List(1, 3, 6, 10)
    * }}}
    */
  def scan1[O2 >: O](f: (O2, O2) => O2): Stream[F, O2] =
    this.pull.uncons1.flatMap {
      case None           => Pull.done
      case Some((hd, tl)) => Pull.output1(hd) >> tl.scan_(hd: O2)(f)
    }.stream

<<<<<<< HEAD
  /**
    * Like `scan` but `f` is applied to each chunk of the source stream.
=======
  /** Like `[[scan1]], but uses the implicitly available `Semigroup[O2]` to combine elements.
    *
    * @example {{{
    * scala> Stream(1,2,3,4).scan1Semigroup.toList
    * res0: List[Int] = List(1, 3, 6, 10)
    * }}}
    */
  def scan1Semigroup[O2 >: O](implicit O2: Semigroup[O2]): Stream[F, O2] =
    scan1(O2.combine)

  /** Like `scan` but `f` is applied to each chunk of the source stream.
>>>>>>> d2046322
    * The resulting chunk is emitted and the result of the chunk is used in the
    * next invocation of `f`.
    *
    * Many stateful pipes can be implemented efficiently (i.e., supporting fusion) with this method.
    */
  def scanChunks[S, O2 >: O, O3](init: S)(f: (S, Chunk[O2]) => (S, Chunk[O3])): Stream[F, O3] =
    scanChunksOpt(init)(s => Some(c => f(s, c)))

  /** More general version of `scanChunks` where the current state (i.e., `S`) can be inspected
    * to determine if another chunk should be pulled or if the stream should terminate.
    * Termination is signaled by returning `None` from `f`. Otherwise, a function which consumes
    * the next chunk is returned wrapped in `Some`.
    *
    * @example {{{
    * scala> def take[F[_],O](s: Stream[F,O], n: Int): Stream[F,O] =
    *      |   s.scanChunksOpt(n) { n => if (n <= 0) None else Some((c: Chunk[O]) => if (c.size < n) (n - c.size, c) else (0, c.take(n))) }
    * scala> take(Stream.range(0,100), 5).toList
    * res0: List[Int] = List(0, 1, 2, 3, 4)
    * }}}
    */
  def scanChunksOpt[S, O2 >: O, O3](
      init: S
  )(f: S => Option[Chunk[O2] => (S, Chunk[O3])]): Stream[F, O3] =
    this.pull.scanChunksOpt(init)(f).void.stream

  /** Alias for `map(f).scanMonoid`.
    *
    * @example {{{
    * scala> Stream("a", "aa", "aaa", "aaaa").scanMap(_.length).toList
    * res0: List[Int] = List(0, 1, 3, 6, 10)
    * }}}
    */
  def scanMap[O2](f: O => O2)(implicit O2: Monoid[O2]): Stream[F, O2] =
    scan(O2.empty)((acc, el) => acc |+| f(el))

  /** Folds this stream with the monoid for `O` while emitting all intermediate results.
    *
    * @example {{{
    * scala> Stream(1, 2, 3, 4).scanMonoid.toList
    * res0: List[Int] = List(0, 1, 3, 6, 10)
    * }}}
    */
  def scanMonoid[O2 >: O](implicit O: Monoid[O2]): Stream[F, O2] =
    scan(O.empty)(O.combine)

  /** Introduces an explicit scope.
    *
    * Scopes are normally introduced automatically, when using `bracket` or similar
    * operations that acquire resources and run finalizers. Manual scope introduction
    * is useful when using [[onFinalizeWeak]]/[[onFinalizeCaseWeak]], where no scope
    * is introduced.
    */
  def scope: Stream[F, O] =
    new Stream(Pull.scope(underlying))

<<<<<<< HEAD
  /**
    * Writes this stream to the supplied `PrintStream`, converting each element to a `String` via `Show`,
    * emitting a unit for each line written.
=======
  /** Writes this stream to the supplied `PrintStream`, converting each element to a `String` via `Show`.
    *
    * Note: printing to the `PrintStream` is performed *synchronously*.
    * Use `showLinesAsync(out, blocker)` if synchronous writes are a concern.
>>>>>>> d2046322
    */
  def showLines[F2[x] >: F[x], O2 >: O](
      out: PrintStream
  )(implicit F: Sync[F2], showO: Show[O2]): Stream[F2, INothing] =
    covaryAll[F2, O2].map(_.show).lines(out)

<<<<<<< HEAD
  /**
    * Writes this stream to standard out, converting each element to a `String` via `Show`,
    * emitting a unit for each line written.
=======
  /** Writes this stream to the supplied `PrintStream`, converting each element to a `String` via `Show`.
    *
    * Note: printing to the `PrintStream` is performed on the supplied blocking execution context.
    */
  def showLinesAsync[F2[x] >: F[x]: Sync: ContextShift, O2 >: O: Show](
      out: PrintStream,
      blocker: Blocker
  ): Stream[F2, Unit] =
    covaryAll[F2, O2].map(_.show).linesAsync(out, blocker)

  /** Writes this stream to standard out, converting each element to a `String` via `Show`.
    *
    * Note: printing to standard out is performed *synchronously*.
    * Use `showLinesStdOutAsync(blockingEc)` if synchronous writes are a concern.
>>>>>>> d2046322
    */
  def showLinesStdOut[F2[x] >: F[x], O2 >: O](implicit
      F: Sync[F2],
      showO: Show[O2]
  ): Stream[F2, INothing] =
    showLines[F2, O2](Console.out)

<<<<<<< HEAD
  /**
    * Groups inputs in fixed size chunks by passing a "sliding window"
=======
  /** Writes this stream to standard out, converting each element to a `String` via `Show`.
    *
    * Note: printing to the `PrintStream` is performed on the supplied blocking execution context.
    */
  def showLinesStdOutAsync[F2[x] >: F[x]: Sync: ContextShift, O2 >: O: Show](
      blocker: Blocker
  ): Stream[F2, Unit] =
    showLinesAsync[F2, O2](Console.out, blocker)

  /** Groups inputs in fixed size chunks by passing a "sliding window"
>>>>>>> d2046322
    * of size `n` over them. If the input contains less than or equal to
    * `n` elements, only one chunk of this size will be emitted.
    *
    * @example {{{
    * scala> Stream(1, 2, 3, 4).sliding(2).toList
    * res0: List[scala.collection.immutable.Queue[Int]] = List(Queue(1, 2), Queue(2, 3), Queue(3, 4))
    * }}}
    * @throws scala.IllegalArgumentException if `n` <= 0
    */
  def sliding(n: Int): Stream[F, collection.immutable.Queue[O]] = {
    require(n > 0, "n must be > 0")
    def go(
        window: collection.immutable.Queue[O],
        s: Stream[F, O]
    ): Pull[F, collection.immutable.Queue[O], Unit] =
      s.pull.uncons.flatMap {
        case None => Pull.done
        case Some((hd, tl)) =>
          val (out, carry) = hd.scanLeftCarry(window)((w, i) => w.dequeue._2.enqueue(i))
          Pull.output(out) >> go(carry, tl)
      }
    this.pull
      .unconsN(n, true)
      .flatMap {
        case None => Pull.done
        case Some((hd, tl)) =>
          val window = hd.foldLeft(collection.immutable.Queue.empty[O])(_.enqueue(_))
          Pull.output1(window) >> go(window, tl)
      }
      .stream
  }

  /** Starts this stream and cancels it as finalization of the returned stream.
    */
  def spawn[F2[x] >: F[x]: Concurrent]: Stream[F2, Fiber[F2, Throwable, Unit]] =
    Stream.supervise(this.covary[F2].compile.drain)

  /** Breaks the input into chunks where the delimiter matches the predicate.
    * The delimiter does not appear in the output. Two adjacent delimiters in the
    * input result in an empty chunk in the output.
    *
    * @example {{{
    * scala> Stream.range(0, 10).split(_ % 4 == 0).toList
    * res0: List[Chunk[Int]] = List(empty, Chunk(1, 2, 3), Chunk(5, 6, 7), Chunk(9))
    * }}}
    */
  def split(f: O => Boolean): Stream[F, Chunk[O]] = {
    def go(buffer: Chunk.Queue[O], s: Stream[F, O]): Pull[F, Chunk[O], Unit] =
      s.pull.uncons.flatMap {
        case Some((hd, tl)) =>
          hd.indexWhere(f) match {
            case None => go(buffer :+ hd, tl)
            case Some(idx) =>
              val pfx = hd.take(idx)
              val b2 = buffer :+ pfx
              Pull.output1(b2.toChunk) >> go(Chunk.Queue.empty, tl.cons(hd.drop(idx + 1)))
          }
        case None =>
          if (buffer.nonEmpty) Pull.output1(buffer.toChunk)
          else Pull.done
      }
    go(Chunk.Queue.empty, this).stream
  }

  /** Emits all elements of the input except the first one.
    *
    * @example {{{
    * scala> Stream(1,2,3).tail.toList
    * res0: List[Int] = List(2, 3)
    * }}}
    */
  def tail: Stream[F, O] = drop(1)

  /** Emits the first `n` elements of this stream.
    *
    * @example {{{
    * scala> Stream.range(0,1000).take(5).toList
    * res0: List[Int] = List(0, 1, 2, 3, 4)
    * }}}
    */
  def take(n: Long): Stream[F, O] = this.pull.take(n).void.stream

  /** Emits the last `n` elements of the input.
    *
    * @example {{{
    * scala> Stream.range(0,1000).takeRight(5).toList
    * res0: List[Int] = List(995, 996, 997, 998, 999)
    * }}}
    */
  def takeRight(n: Int): Stream[F, O] =
    this.pull
      .takeRight(n)
      .flatMap(cq =>
        cq.chunks.foldLeft(Pull.done: Pull[F, O, Unit])((acc, c) => acc >> Pull.output(c))
      )
      .stream

  /** Like [[takeWhile]], but emits the first value which tests false.
    *
    * @example {{{
    * scala> Stream.range(0,1000).takeThrough(_ != 5).toList
    * res0: List[Int] = List(0, 1, 2, 3, 4, 5)
    * }}}
    */
  def takeThrough(p: O => Boolean): Stream[F, O] =
    this.pull.takeThrough(p).void.stream

  /** Emits the longest prefix of the input for which all elements test true according to `f`.
    *
    * @example {{{
    * scala> Stream.range(0,1000).takeWhile(_ != 5).toList
    * res0: List[Int] = List(0, 1, 2, 3, 4)
    * }}}
    */
  def takeWhile(p: O => Boolean, takeFailure: Boolean = false): Stream[F, O] =
    this.pull.takeWhile(p, takeFailure).void.stream

  /** Transforms this stream using the given `Pipe`.
    *
    * @example {{{
    * scala> Stream("Hello", "world").through(text.utf8Encode).toVector.toArray
    * res0: Array[Byte] = Array(72, 101, 108, 108, 111, 119, 111, 114, 108, 100)
    * }}}
    */
  def through[F2[x] >: F[x], O2](f: Stream[F, O] => Stream[F2, O2]): Stream[F2, O2] = f(this)

  /** Transforms this stream and `s2` using the given `Pipe2`. */
  def through2[F2[x] >: F[x], O2, O3](
      s2: Stream[F2, O2]
  )(f: (Stream[F, O], Stream[F2, O2]) => Stream[F2, O3]): Stream[F2, O3] =
    f(this, s2)

  /** Fails this stream with a [[TimeoutException]] if it does not complete within given `timeout`. */
  def timeout[F2[x] >: F[x]: Temporal](
      timeout: FiniteDuration
  ): Stream[F2, O] =
    this.interruptWhen(
      Temporal[F2]
        .sleep(timeout)
        .as(Left(new TimeoutException(s"Timed out after $timeout")))
        .widen[Either[Throwable, Unit]]
    )

  /** Translates effect type from `F` to `G` using the supplied `FunctionK`.
    *
    * Note: the resulting stream is *not* interruptible in all cases. To get an interruptible
    * stream, `translateInterruptible` instead, which requires a `Concurrent[G]` instance.
    */
  def translate[F2[x] >: F[x], G[_]](u: F2 ~> G): Stream[G, O] =
    new Stream(Pull.translate[F2, G, O](underlying, u))

  /** Translates effect type from `F` to `G` using the supplied `FunctionK`.
    */
  def translateInterruptible[F2[x] >: F[x], G[_]: Concurrent](
      u: F2 ~> G
  ): Stream[G, O] =
    new Stream(
      Pull.translate[F2, G, O](underlying, u)(TranslateInterrupt.interruptibleInstance[G])
    )

  /** Converts the input to a stream of 1-element chunks.
    *
    * @example {{{
    * scala> (Stream(1,2,3) ++ Stream(4,5,6)).unchunk.chunks.toList
    * res0: List[Chunk[Int]] = List(Chunk(1), Chunk(2), Chunk(3), Chunk(4), Chunk(5), Chunk(6))
    * }}}
    */
  def unchunk: Stream[F, O] =
    this.repeatPull {
      _.uncons1.flatMap {
        case None           => Pull.pure(None)
        case Some((hd, tl)) => Pull.output1(hd).as(Some(tl))
      }
    }

<<<<<<< HEAD
  /**
    * Converts a `Stream[F, Nothing]` to a `Stream[F, Unit]` which emits a single `()` after this stream completes.
    */
  def unitary(implicit ev: O <:< Nothing): Stream[F, Unit] =
    this.asInstanceOf[Stream[F, Nothing]] ++ Stream.emit(())

  /**
    * Filters any 'None'.
=======
  /** Filters any 'None'.
>>>>>>> d2046322
    *
    * @example {{{
    * scala> Stream(Some(1), Some(2), None, Some(3), None).unNone.toList
    * res0: List[Int] = List(1, 2, 3)
    * }}}
    */
  def unNone[O2](implicit ev: O <:< Option[O2]): Stream[F, O2] = {
    val _ = ev // Convince scalac that ev is used
    this.asInstanceOf[Stream[F, Option[O2]]].collect { case Some(o2) => o2 }
  }

  /** Halts the input stream at the first `None`.
    *
    * @example {{{
    * scala> Stream(Some(1), Some(2), None, Some(3), None).unNoneTerminate.toList
    * res0: List[Int] = List(1, 2)
    * }}}
    */
  def unNoneTerminate[O2](implicit ev: O <:< Option[O2]): Stream[F, O2] =
    this.repeatPull {
      _.uncons.flatMap {
        case None => Pull.pure(None)
        case Some((hd, tl)) =>
          hd.indexWhere(_.isEmpty) match {
            case Some(0)   => Pull.pure(None)
            case Some(idx) => Pull.output(hd.take(idx).map(_.get)).as(None)
            case None      => Pull.output(hd.map(_.get)).as(Some(tl))
          }
      }
    }

  /** Alias for [[filter]]
    * Implemented to enable filtering in for comprehensions
    */
  def withFilter(f: O => Boolean) = this.filter(f)

  private type ZipWithCont[G[_], I, O2, R] =
    Either[(Chunk[I], Stream[G, I]), Stream[G, I]] => Pull[G, O2, Option[R]]

  private def zipWith_[F2[x] >: F[x], O2 >: O, O3, O4](that: Stream[F2, O3])(
      k1: ZipWithCont[F2, O2, O4, INothing],
      k2: ZipWithCont[F2, O3, O4, INothing]
  )(f: (O2, O3) => O4): Stream[F2, O4] = {
    def go(
        leg1: Stream.StepLeg[F2, O2],
        leg2: Stream.StepLeg[F2, O3]
    ): Pull[F2, O4, Option[INothing]] = {
      val l1h = leg1.head
      val l2h = leg2.head
      val out = l1h.zipWith(l2h)(f)
      Pull.output(out) >> {
        if (l1h.size > l2h.size) {
          val extra1 = l1h.drop(l2h.size)
          leg2.stepLeg.flatMap {
            case None      => k1(Left((extra1, leg1.stream)))
            case Some(tl2) => go(leg1.setHead(extra1), tl2)
          }
        } else {
          val extra2 = l2h.drop(l1h.size)
          leg1.stepLeg.flatMap {
            case None      => k2(Left((extra2, leg2.stream)))
            case Some(tl1) => go(tl1, leg2.setHead(extra2))
          }
        }
      }
    }

    covaryAll[F2, O2].pull.stepLeg
      .flatMap {
        case Some(leg1) =>
          that.pull.stepLeg
            .flatMap {
              case Some(leg2) => go(leg1, leg2)
              case None       => k1(Left((leg1.head, leg1.stream)))
            }

        case None => k2(Right(that))
      }
      .void
      .stream
  }

  /** Determinsitically zips elements, terminating when the ends of both branches
    * are reached naturally, padding the left branch with `pad1` and padding the right branch
    * with `pad2` as necessary.
    *
    * @example {{{
    * scala> Stream(1,2,3).zipAll(Stream(4,5,6,7))(0,0).toList
    * res0: List[(Int,Int)] = List((1,4), (2,5), (3,6), (0,7))
    * }}}
    */
  def zipAll[F2[x] >: F[x], O2 >: O, O3](
      that: Stream[F2, O3]
  )(pad1: O2, pad2: O3): Stream[F2, (O2, O3)] =
    zipAllWith[F2, O2, O3, (O2, O3)](that)(pad1, pad2)(Tuple2.apply)

  /** Determinsitically zips elements with the specified function, terminating
    * when the ends of both branches are reached naturally, padding the left
    * branch with `pad1` and padding the right branch with `pad2` as necessary.
    *
    * @example {{{
    * scala> Stream(1,2,3).zipAllWith(Stream(4,5,6,7))(0, 0)(_ + _).toList
    * res0: List[Int] = List(5, 7, 9, 7)
    * }}}
    */
  def zipAllWith[F2[x] >: F[x], O2 >: O, O3, O4](
      that: Stream[F2, O3]
  )(pad1: O2, pad2: O3)(f: (O2, O3) => O4): Stream[F2, O4] = {
    def cont1(
        z: Either[(Chunk[O2], Stream[F2, O2]), Stream[F2, O2]]
    ): Pull[F2, O4, Option[INothing]] = {
      def contLeft(s: Stream[F2, O2]): Pull[F2, O4, Option[INothing]] =
        s.pull.uncons.flatMap {
          case None => Pull.pure(None)
          case Some((hd, tl)) =>
            Pull.output(hd.map(o => f(o, pad2))) >> contLeft(tl)
        }
      z match {
        case Left((hd, tl)) =>
          Pull.output(hd.map(o => f(o, pad2))) >> contLeft(tl)
        case Right(h) => contLeft(h)
      }
    }
    def cont2(
        z: Either[(Chunk[O3], Stream[F2, O3]), Stream[F2, O3]]
    ): Pull[F2, O4, Option[INothing]] = {
      def contRight(s: Stream[F2, O3]): Pull[F2, O4, Option[INothing]] =
        s.pull.uncons.flatMap {
          case None => Pull.pure(None)
          case Some((hd, tl)) =>
            Pull.output(hd.map(o2 => f(pad1, o2))) >> contRight(tl)
        }
      z match {
        case Left((hd, tl)) =>
          Pull.output(hd.map(o2 => f(pad1, o2))) >> contRight(tl)
        case Right(h) => contRight(h)
      }
    }
    zipWith_[F2, O2, O3, O4](that)(cont1, cont2)(f)
  }

  /** Determinsitically zips elements, terminating when the end of either branch is reached naturally.
    *
    * @example {{{
    * scala> Stream(1, 2, 3).zip(Stream(4, 5, 6, 7)).toList
    * res0: List[(Int,Int)] = List((1,4), (2,5), (3,6))
    * }}}
    */
  def zip[F2[x] >: F[x], O2](that: Stream[F2, O2]): Stream[F2, (O, O2)] =
    zipWith(that)(Tuple2.apply)

  /** Like `zip`, but selects the right values only.
    * Useful with timed streams, the example below will emit a number every 100 milliseconds.
    *
    * @example {{{
    * scala> import scala.concurrent.duration._, cats.effect.IO, cats.effect.unsafe.implicits.global
    * scala> val s = Stream.fixedDelay[IO](100.millis) zipRight Stream.range(0, 5)
    * scala> s.compile.toVector.unsafeRunSync()
    * res0: Vector[Int] = Vector(0, 1, 2, 3, 4)
    * }}}
    */
  def zipRight[F2[x] >: F[x], O2](that: Stream[F2, O2]): Stream[F2, O2] =
    zipWith(that)((_, y) => y)

  /** Like `zip`, but selects the left values only.
    * Useful with timed streams, the example below will emit a number every 100 milliseconds.
    *
    * @example {{{
    * scala> import scala.concurrent.duration._, cats.effect.IO, cats.effect.unsafe.implicits.global
    * scala> val s = Stream.range(0, 5) zipLeft Stream.fixedDelay[IO](100.millis)
    * scala> s.compile.toVector.unsafeRunSync()
    * res0: Vector[Int] = Vector(0, 1, 2, 3, 4)
    * }}}
    */
  def zipLeft[F2[x] >: F[x], O2](that: Stream[F2, O2]): Stream[F2, O] =
    zipWith(that)((x, _) => x)

  /** Determinsitically zips elements using the specified function,
    * terminating when the end of either branch is reached naturally.
    *
    * @example {{{
    * scala> Stream(1, 2, 3).zipWith(Stream(4, 5, 6, 7))(_ + _).toList
    * res0: List[Int] = List(5, 7, 9)
    * }}}
    */
  def zipWith[F2[x] >: F[x], O2 >: O, O3, O4](
      that: Stream[F2, O3]
  )(f: (O2, O3) => O4): Stream[F2, O4] =
    zipWith_[F2, O2, O3, O4](that)(_ => Pull.pure(None), _ => Pull.pure(None))(f)

  /** Zips the elements of the input stream with its indices, and returns the new stream.
    *
    * @example {{{
    * scala> Stream("The", "quick", "brown", "fox").zipWithIndex.toList
    * res0: List[(String,Long)] = List((The,0), (quick,1), (brown,2), (fox,3))
    * }}}
    */
  def zipWithIndex: Stream[F, (O, Long)] =
    this.scanChunks(0L) { (index, c) =>
      var idx = index
      val out = c.map { o =>
        val r = (o, idx)
        idx += 1
        r
      }
      (idx, out)
    }

  /** Zips each element of this stream with the next element wrapped into `Some`.
    * The last element is zipped with `None`.
    *
    * @example {{{
    * scala> Stream("The", "quick", "brown", "fox").zipWithNext.toList
    * res0: List[(String,Option[String])] = List((The,Some(quick)), (quick,Some(brown)), (brown,Some(fox)), (fox,None))
    * }}}
    */
  def zipWithNext: Stream[F, (O, Option[O])] = {
    def go(last: O, s: Stream[F, O]): Pull[F, (O, Option[O]), Unit] =
      s.pull.uncons.flatMap {
        case None => Pull.output1((last, None))
        case Some((hd, tl)) =>
          val (newLast, out) = hd.mapAccumulate(last) { case (prev, next) =>
            (next, (prev, Some(next)))
          }
          Pull.output(out) >> go(newLast, tl)
      }
    this.pull.uncons1.flatMap {
      case Some((hd, tl)) => go(hd, tl)
      case None           => Pull.done
    }.stream
  }

  /** Zips each element of this stream with the previous element wrapped into `Some`.
    * The first element is zipped with `None`.
    *
    * @example {{{
    * scala> Stream("The", "quick", "brown", "fox").zipWithPrevious.toList
    * res0: List[(Option[String],String)] = List((None,The), (Some(The),quick), (Some(quick),brown), (Some(brown),fox))
    * }}}
    */
  def zipWithPrevious: Stream[F, (Option[O], O)] =
    mapAccumulate[Option[O], (Option[O], O)](None) { case (prev, next) =>
      (Some(next), (prev, next))
    }.map { case (_, prevNext) => prevNext }

  /** Zips each element of this stream with its previous and next element wrapped into `Some`.
    * The first element is zipped with `None` as the previous element,
    * the last element is zipped with `None` as the next element.
    *
    * @example {{{
    * scala> Stream("The", "quick", "brown", "fox").zipWithPreviousAndNext.toList
    * res0: List[(Option[String],String,Option[String])] = List((None,The,Some(quick)), (Some(The),quick,Some(brown)), (Some(quick),brown,Some(fox)), (Some(brown),fox,None))
    * }}}
    */
  def zipWithPreviousAndNext: Stream[F, (Option[O], O, Option[O])] =
    zipWithPrevious.zipWithNext.map {
      case ((prev, that), None)            => (prev, that, None)
      case ((prev, that), Some((_, next))) => (prev, that, Some(next))
    }

  /** Zips the input with a running total according to `S`, up to but not including the current element. Thus the initial
    * `z` value is the first emitted to the output:
    *
    * @example {{{
    * scala> Stream("uno", "dos", "tres", "cuatro").zipWithScan(0)(_ + _.length).toList
    * res0: List[(String,Int)] = List((uno,0), (dos,3), (tres,6), (cuatro,10))
    * }}}
    * @see [[zipWithScan1]]
    */
  def zipWithScan[O2](z: O2)(f: (O2, O) => O2): Stream[F, (O, O2)] =
    this
      .mapAccumulate(z) { (s, o) =>
        val s2 = f(s, o)
        (s2, (o, s))
      }
      .map(_._2)

  /** Zips the input with a running total according to `S`, including the current element. Thus the initial
    * `z` value is the first emitted to the output:
    *
    * @example {{{
    * scala> Stream("uno", "dos", "tres", "cuatro").zipWithScan1(0)(_ + _.length).toList
    * res0: List[(String, Int)] = List((uno,3), (dos,6), (tres,10), (cuatro,16))
    * }}}
    * @see [[zipWithScan]]
    */
  def zipWithScan1[O2](z: O2)(f: (O2, O) => O2): Stream[F, (O, O2)] =
    this
      .mapAccumulate(z) { (s, o) =>
        val s2 = f(s, o)
        (s2, (o, s2))
      }
      .map(_._2)

  override def toString: String = "Stream(..)"
}

object Stream extends StreamLowPriority {

  /** Creates a pure stream that emits the supplied values. To convert to an effectful stream, use `covary`. */
  def apply[F[x] >: Pure[x], O](os: O*): Stream[F, O] = emits(os)

  /** Creates a single element stream that gets its value by evaluating the supplied effect. If the effect fails, a `Left`
    * is emitted. Otherwise, a `Right` is emitted.
    *
    * Use [[eval]] instead if a failure while evaluating the effect should fail the stream.
    *
    * @example {{{
    * scala> import cats.effect.SyncIO
    * scala> Stream.attemptEval(SyncIO(10)).compile.toVector.unsafeRunSync()
    * res0: Vector[Either[Throwable,Int]] = Vector(Right(10))
    * scala> Stream.attemptEval(SyncIO(throw new RuntimeException)).compile.toVector.unsafeRunSync()
    * res1: Vector[Either[Throwable,Nothing]] = Vector(Left(java.lang.RuntimeException))
    * }}}
    */
  def attemptEval[F[x] >: Pure[x], O](fo: F[O]): Stream[F, Either[Throwable, O]] =
    new Stream(Pull.attemptEval(fo).flatMap(Pull.output1))

  /** Light weight alternative to `awakeEvery` that sleeps for duration `d` before each pulled element.
    */
  def awakeDelay[F[x] >: Pure[x]](
      d: FiniteDuration
  )(implicit t: Temporal[F]): Stream[F, FiniteDuration] =
    Stream.eval(t.monotonic.map(_.toNanos)).flatMap { start =>
      fixedDelay[F](d) >> Stream
        .eval(t.monotonic.map(_.toNanos).map(now => (now - start).nanos))
    }

  /** Discrete stream that every `d` emits elapsed duration
    * since the start time of stream consumption.
    *
    * For example: `awakeEvery[IO](5 seconds)` will
    * return (approximately) `5s, 10s, 15s`, and will lie dormant
    * between emitted values.
    *
    * @param d FiniteDuration between emits of the resulting stream
    */
  def awakeEvery[F[x] >: Pure[x]](
      d: FiniteDuration
  )(implicit t: Temporal[F]): Stream[F, FiniteDuration] =
    Stream.eval(t.monotonic.map(_.toNanos)).flatMap { start =>
      fixedRate[F](d) >> Stream
        .eval(t.monotonic.map(_.toNanos).map(now => (now - start).nanos))
    }

  /** Creates a stream that emits a resource allocated by an effect, ensuring the resource is
    * eventually released regardless of how the stream is used.
    *
    * A typical use case for bracket is working with files or network sockets. The resource effect
    * opens a file and returns a reference to it. One can then flatMap on the returned Stream to access
    *  the file, e.g to read bytes and transform them in to some stream of elements
    * (e.g., bytes, strings, lines, etc.).
    * The `release` action then closes the file once the result Stream terminates, even in case of interruption
    * or errors.
    *
    * @param acquire resource to acquire at start of stream
    * @param release function which returns an effect that releases the resource
    */
  def bracket[F[x] >: Pure[x], R](acquire: F[R])(release: R => F[Unit]): Stream[F, R] =
    bracketCase(acquire)((r, _) => release(r))

  /** Like [[bracket]] but no scope is introduced, causing resource finalization to
    * occur at the end of the current scope at the time of acquisition.
    */
  def bracketWeak[F[x] >: Pure[x], R](acquire: F[R])(release: R => F[Unit]): Stream[F, R] =
    bracketCaseWeak(acquire)((r, _) => release(r))

  /** Like [[bracket]] but the release action is passed an `ExitCase[Throwable]`.
    *
    * `ExitCase.Canceled` is passed to the release action in the event of either stream interruption or
    * overall compiled effect cancelation.
    */
  def bracketCase[F[x] >: Pure[x], R](
      acquire: F[R]
  )(release: (R, Resource.ExitCase) => F[Unit]): Stream[F, R] =
    bracketCaseWeak(acquire)(release).scope

  /** Like [[bracketCase]] but no scope is introduced, causing resource finalization to
    * occur at the end of the current scope at the time of acquisition.
    */
  def bracketCaseWeak[F[x] >: Pure[x], R](
      acquire: F[R]
  )(release: (R, Resource.ExitCase) => F[Unit]): Stream[F, R] =
    new Stream(Pull.acquire[F, R](acquire, release).flatMap(Pull.output1(_)))

  /** Creates a pure stream that emits the elements of the supplied chunk.
    *
    * @example {{{
    * scala> Stream.chunk(Chunk(1,2,3)).toList
    * res0: List[Int] = List(1, 2, 3)
    * }}}
    */
  def chunk[F[x] >: Pure[x], O](os: Chunk[O]): Stream[F, O] =
    new Stream(Pull.output(os))

  /** Creates an infinite pure stream that always returns the supplied value.
    *
    * Elements are emitted in finite chunks with `chunkSize` number of elements.
    *
    * @example {{{
    * scala> Stream.constant(0).take(5).toList
    * res0: List[Int] = List(0, 0, 0, 0, 0)
    * }}}
    */
  def constant[F[x] >: Pure[x], O](o: O, chunkSize: Int = 256): Stream[F, O] =
    chunk(Chunk.seq(List.fill(chunkSize)(o))).repeat

  /** A continuous stream of the elapsed time, computed using `System.nanoTime`.
    * Note that the actual granularity of these elapsed times depends on the OS, for instance
    * the OS may only update the current time every ten milliseconds or so.
    */
  def duration[F[x] >: Pure[x]](implicit F: Sync[F]): Stream[F, FiniteDuration] =
    Stream.eval(F.delay(System.nanoTime)).flatMap { t0 =>
      Stream.repeatEval(F.delay((System.nanoTime - t0).nanos))
    }

  /** Creates a singleton pure stream that emits the supplied value.
    *
    * @example {{{
    * scala> Stream.emit(0).toList
    * res0: List[Int] = List(0)
    * }}}
    */
  def emit[F[x] >: Pure[x], O](o: O): Stream[F, O] = new Stream(Pull.output1(o))

  /** Creates a pure stream that emits the supplied values.
    *
    * @example {{{
    * scala> Stream.emits(List(1, 2, 3)).toList
    * res0: List[Int] = List(1, 2, 3)
    * }}}
    */
  def emits[F[x] >: Pure[x], O](os: scala.collection.Seq[O]): Stream[F, O] =
    os match {
      case Nil               => empty
      case collection.Seq(x) => emit(x)
      case _                 => new Stream(Pull.output(Chunk.seq(os)))
    }

  /** Empty pure stream. */
  val empty: Stream[Pure, INothing] =
    new Stream(Pull.done)

  /** Creates a single element stream that gets its value by evaluating the supplied effect. If the effect fails,
    * the returned stream fails.
    *
    * Use [[attemptEval]] instead if a failure while evaluating the effect should be emitted as a value.
    *
    * @example {{{
    * scala> import cats.effect.SyncIO
    * scala> Stream.eval(SyncIO(10)).compile.toVector.unsafeRunSync()
    * res0: Vector[Int] = Vector(10)
    * scala> Stream.eval(SyncIO(throw new RuntimeException)).covaryOutput[Int].compile.toVector.attempt.unsafeRunSync()
    * res1: Either[Throwable,Vector[Int]] = Left(java.lang.RuntimeException)
    * }}}
    */
  def eval[F[_], O](fo: F[O]): Stream[F, O] =
    new Stream(Pull.eval(fo).flatMap(Pull.output1))

  /** Creates a stream that evaluates the supplied `fa` for its effect, discarding the output value.
    * As a result, the returned stream emits no elements and hence has output type `INothing`.
    *
    * Alias for `eval(fa).drain`.
    */
  @deprecated("Use exec if passing an F[Unit] or eval(fa).drain if passing an F[A]", "2.5.0")
  def eval_[F[_], A](fa: F[A]): Stream[F, INothing] =
    new Stream(Pull.eval(fa).map(_ => ()))

  /** Like `eval` but resulting chunk is flatten efficiently. */
  def evalUnChunk[F[_], O](fo: F[Chunk[O]]): Stream[F, O] =
    new Stream(Pull.eval(fo).flatMap(Pull.output(_)))

  /** Like `eval`, but lifts a foldable structure. */
  def evals[F[_], S[_]: Foldable, O](fo: F[S[O]]): Stream[F, O] =
    eval(fo).flatMap(so => Stream.emits(so.toList))

  /** Like `evals`, but lifts any Seq in the effect. */
  def evalSeq[F[_], S[A] <: Seq[A], O](fo: F[S[O]]): Stream[F, O] =
    eval(fo).flatMap(Stream.emits)

  /** A continuous stream which is true after `d, 2d, 3d...` elapsed duration,
    * and false otherwise.
    * If you'd like a 'discrete' stream that will actually block until `d` has elapsed,
    * use `awakeEvery` instead.
    */
  def every[F[x] >: Pure[x]](d: FiniteDuration)(implicit clock: Clock[F]): Stream[F, Boolean] = {
    def go(lastSpikeNanos: Long): Stream[F, Boolean] =
      Stream.eval(clock.monotonic.map(_.toNanos)).flatMap { now =>
        if ((now - lastSpikeNanos) > d.toNanos) Stream.emit(true) ++ go(now)
        else Stream.emit(false) ++ go(lastSpikeNanos)
      }
    go(0)
  }

<<<<<<< HEAD
  /**
    * As a result, the returned stream emits no elements and hence has output type `INothing`.
    *
    * @example {{{
    * scala> import cats.effect.SyncIO
    * scala> Stream.exec(SyncIO(println("Ran"))).covaryOutput[Int].compile.toVector.unsafeRunSync()
    * res0: Vector[Int] = Vector()
    * }}}
    */
  def exec[F[_]](action: F[Unit]): Stream[F, INothing] =
    new Stream(Pull.eval(action))

  /**
    * Light weight alternative to [[fixedRate]] that sleeps for duration `d` before each pulled element.
=======
  /** Light weight alternative to [[fixedRate]] that sleeps for duration `d` before each pulled element.
>>>>>>> d2046322
    *
    * Behavior differs from `fixedRate` because the sleep between elements occurs after the next element
    * is pulled whereas `fixedRate` accounts for the time it takes to process the emitted unit.
    * This difference can roughly be thought of as the difference between `scheduleWithFixedDelay` and
    * `scheduleAtFixedRate` in `java.util.concurrent.Scheduler`.
    *
    * Alias for `sleep(d).repeat`.
    */
  def fixedDelay[F[_]](d: FiniteDuration)(implicit t: Temporal[F]): Stream[F, Unit] =
    sleep(d).repeat

  /** Discrete stream that emits a unit every `d`.
    *
    * See [[fixedDelay]] for an alternative that sleeps `d` between elements.
    *
    * @param d FiniteDuration between emits of the resulting stream
    */
  def fixedRate[F[_]](d: FiniteDuration)(implicit t: Temporal[F]): Stream[F, Unit] = {
    def now: Stream[F, Long] = Stream.eval(t.monotonic.map(_.toNanos))
    def go(started: Long): Stream[F, Unit] =
      now.flatMap { finished =>
        val elapsed = finished - started
        Stream.sleep_(d - elapsed.nanos) ++ now.flatMap { started =>
          Stream.emit(()) ++ go(started)
        }
      }
    now.flatMap(go)
  }

  private[fs2] final class PartiallyAppliedFromOption[F[_]](
      private val dummy: Boolean
  ) extends AnyVal {
    def apply[A](option: Option[A]): Stream[F, A] =
      option.map(Stream.emit).getOrElse(Stream.empty)
  }

  /** Lifts an Option[A] to an effectful Stream.
    *
    * @example {{{
    * scala> import cats.effect.SyncIO
    * scala> Stream.fromOption[SyncIO](Some(42)).compile.toList.unsafeRunSync()
    * res0: List[Int] = List(42)
    * scala> Stream.fromOption[SyncIO](None).compile.toList.unsafeRunSync()
    * res1: List[Nothing] = List()
    * }}}
    */
  def fromOption[F[_]]: PartiallyAppliedFromOption[F] =
    new PartiallyAppliedFromOption(dummy = true)

  private[fs2] final class PartiallyAppliedFromEither[F[_]](
      private val dummy: Boolean
  ) extends AnyVal {
    def apply[A](either: Either[Throwable, A])(implicit ev: RaiseThrowable[F]): Stream[F, A] =
      either.fold(Stream.raiseError[F], Stream.emit)
  }

  /** Lifts an Either[Throwable, A] to an effectful Stream.
    *
    * @example {{{
    * scala> import cats.effect.SyncIO, scala.util.Try
    * scala> Stream.fromEither[SyncIO](Right(42)).compile.toList.unsafeRunSync()
    * res0: List[Int] = List(42)
    * scala> Try(Stream.fromEither[SyncIO](Left(new RuntimeException)).compile.toList.unsafeRunSync())
    * res1: Try[List[Nothing]] = Failure(java.lang.RuntimeException)
    * }}}
    */
  def fromEither[F[_]]: PartiallyAppliedFromEither[F] =
    new PartiallyAppliedFromEither(dummy = true)

  private[fs2] final class PartiallyAppliedFromIterator[F[_]](
      private val blocking: Boolean
  ) extends AnyVal {
    def apply[A](iterator: Iterator[A], chunkSize: Int)(implicit F: Sync[F]): Stream[F, A] = {
      def eff[B](thunk: => B) = if (blocking) F.blocking(thunk) else F.delay(thunk)

      def getNextChunk(i: Iterator[A]): F[Option[(Chunk[A], Iterator[A])]] =
        eff {
          for (_ <- 1 to chunkSize if i.hasNext) yield i.next()
        }.map { s =>
          if (s.isEmpty) None else Some((Chunk.seq(s), i))
        }

      Stream.unfoldChunkEval(iterator)(getNextChunk)
    }
  }

  /** Lifts an iterator into a Stream.
    */
  def fromIterator[F[_]]: PartiallyAppliedFromIterator[F] =
    new PartiallyAppliedFromIterator(blocking = false)

<<<<<<< HEAD
  /**
    * Lifts an iterator into a Stream, shifting any interaction with the iterator to the blocking pool.
=======
  /** Lifts an iterator into a Stream, shifting any interaction with the iterator to the supplied Blocker.
>>>>>>> d2046322
    */
  def fromBlockingIterator[F[_]]: PartiallyAppliedFromIterator[F] =
    new PartiallyAppliedFromIterator(blocking = true)

  /** Like `emits`, but works for any G that has a `Foldable` instance.
    */
  def foldable[F[x] >: Pure[x], G[_]: Foldable, O](os: G[O]): Stream[F, O] =
    Stream.emits(os.toList)

  /** Lifts an effect that generates a stream in to a stream. Alias for `eval(f).flatMap(_)`.
    *
    * @example {{{
    * scala> import cats.effect.SyncIO
    * scala> Stream.force(SyncIO(Stream(1,2,3).covary[SyncIO])).compile.toVector.unsafeRunSync()
    * res0: Vector[Int] = Vector(1, 2, 3)
    * }}}
    */
  def force[F[_], A](f: F[Stream[F, A]]): Stream[F, A] =
    eval(f).flatMap(s => s)

  /** Like `emits`, but works for any class that extends `Iterable`
    */
  def iterable[F[x] >: Pure[x], A](os: Iterable[A]): Stream[F, A] =
    Stream.chunk(Chunk.iterable(os))

  /** An infinite `Stream` that repeatedly applies a given function
    * to a start value. `start` is the first value emitted, followed
    * by `f(start)`, then `f(f(start))`, and so on.
    *
    * @example {{{
    * scala> Stream.iterate(0)(_ + 1).take(10).toList
    * res0: List[Int] = List(0, 1, 2, 3, 4, 5, 6, 7, 8, 9)
    * }}}
    */
  def iterate[F[x] >: Pure[x], A](start: A)(f: A => A): Stream[F, A] =
    emit(start) ++ iterate(f(start))(f)

  /** Like [[iterate]], but takes an effectful function for producing
    * the next state. `start` is the first value emitted.
    *
    * @example {{{
    * scala> import cats.effect.SyncIO
    * scala> Stream.iterateEval(0)(i => SyncIO(i + 1)).take(10).compile.toVector.unsafeRunSync()
    * res0: Vector[Int] = Vector(0, 1, 2, 3, 4, 5, 6, 7, 8, 9)
    * }}}
    */
  def iterateEval[F[_], A](start: A)(f: A => F[A]): Stream[F, A] =
    emit(start) ++ eval(f(start)).flatMap(iterateEval(_)(f))

  /** Gets the current scope, allowing manual leasing or interruption.
    * This is a low-level method and generally should not be used by user code.
    */
  def getScope[F[x] >: Pure[x]]: Stream[F, Scope[F]] =
    new Stream(Pull.getScope[F].flatMap(Pull.output1(_)))

  /** A stream that never emits and never terminates.
    */
  def never[F[_]](implicit F: Concurrent[F]): Stream[F, Nothing] =
    Stream.eval(F.never)

  /** Creates a stream that, when run, fails with the supplied exception.
    *
    * The `F` type must be explicitly provided (e.g., via `raiseError[IO]` or `raiseError[Fallible]`).
    *
    * @example {{{
    * scala> import cats.effect.SyncIO
    * scala> Stream.raiseError[Fallible](new RuntimeException).toList
    * res0: Either[Throwable,List[INothing]] = Left(java.lang.RuntimeException)
    * scala> Stream.raiseError[SyncIO](new RuntimeException).covaryOutput[Int].compile.drain.attempt.unsafeRunSync()
    * res0: Either[Throwable,Unit] = Left(java.lang.RuntimeException)
    * }}}
    */
  def raiseError[F[_]: RaiseThrowable](e: Throwable): Stream[F, INothing] =
    new Stream(Pull.raiseError(e))

  /** Creates a random stream of integers using a random seed.
    */
  def random[F[_]](implicit F: Sync[F]): Stream[F, Int] =
    Stream.eval(F.delay(new scala.util.Random())).flatMap { r =>
      def go: Stream[F, Int] = Stream.emit(r.nextInt()) ++ go
      go
    }

  /** Creates a random stream of integers using the supplied seed.
    * Returns a pure stream, as the pseudo random number generator is
    * deterministic based on the supplied seed.
    */
  def randomSeeded[F[x] >: Pure[x]](seed: Long): Stream[F, Int] =
    Stream.suspend {
      val r = new scala.util.Random(seed)
      def go: Stream[F, Int] = Stream.emit(r.nextInt()) ++ go
      go
    }

  /** Lazily produce the range `[start, stopExclusive)`. If you want to produce
    * the sequence in one chunk, instead of lazily, use
    * `emits(start until stopExclusive)`.
    *
    * @example {{{
    * scala> Stream.range(10, 20, 2).toList
    * res0: List[Int] = List(10, 12, 14, 16, 18)
    * }}}
    */
  def range[F[x] >: Pure[x]](start: Int, stopExclusive: Int, by: Int = 1): Stream[F, Int] = {
    def go(i: Int): Stream[F, Int] =
      if (
        (by > 0 && i < stopExclusive && start < stopExclusive) ||
        (by < 0 && i > stopExclusive && start > stopExclusive)
      )
        emit(i) ++ go(i + by)
      else empty
    go(start)
  }

  /** Lazily produce a sequence of nonoverlapping ranges, where each range
    * contains `size` integers, assuming the upper bound is exclusive.
    * Example: `ranges(0, 1000, 10)` results in the pairs
    * `(0, 10), (10, 20), (20, 30) ... (990, 1000)`
    *
    * Note: The last emitted range may be truncated at `stopExclusive`. For
    * instance, `ranges(0,5,4)` results in `(0,4), (4,5)`.
    *
    * @example {{{
    * scala> Stream.ranges(0, 20, 5).toList
    * res0: List[(Int,Int)] = List((0,5), (5,10), (10,15), (15,20))
    * }}}
    * @throws IllegalArgumentException if `size` <= 0
    */
  def ranges[F[x] >: Pure[x]](start: Int, stopExclusive: Int, size: Int): Stream[F, (Int, Int)] = {
    require(size > 0, "size must be > 0, was: " + size)
    unfold(start) { lower =>
      if (lower < stopExclusive)
        Some((lower -> ((lower + size).min(stopExclusive)), lower + size))
      else
        None
    }
  }

  /** Alias for `eval(fo).repeat`. */
  def repeatEval[F[_], O](fo: F[O]): Stream[F, O] = eval(fo).repeat

  /** Converts the supplied resource in to a singleton stream. */
  def resource[F[_], O](r: Resource[F, O]): Stream[F, O] =
    resourceWeak(r).scope

  /** Like [[resource]] but does not introduce a scope, allowing finalization to occur after
    * subsequent appends or other scope-preserving transformations.
    *
    * Scopes can be manually introduced via [[scope]] if desired.
    */
  def resourceWeak[F[_], O](r: Resource[F, O]): Stream[F, O] =
    r match {
      case r: Resource.Allocate[f, o] =>
        Stream
          .bracketCaseWeak[f, (o, Resource.ExitCase => f[Unit])](r.resource) {
            case ((_, release), e) => release(e)
          }
          .map(_._1)
      case r: Resource.Bind[f, x, o] =>
        resourceWeak[f, x](r.source).flatMap(o => resourceWeak[f, o](r.fs(o)))
      case r: Resource.Suspend[f, o] =>
        Stream.eval(r.resource).flatMap(resourceWeak[f, o])(Not.value)
    }

  /** Retries `fo` on failure, returning a singleton stream with the
    * result of `fo` as soon as it succeeds.
    *
    * @param delay Duration of delay before the first retry
    * @param nextDelay Applied to the previous delay to compute the
    *                  next, e.g. to implement exponential backoff
    * @param maxAttempts Number of attempts before failing with the
    *                   latest error, if `fo` never succeeds
    * @param retriable Function to determine whether a failure is
    *                  retriable or not, defaults to retry every
    *                  `NonFatal`. A failed stream is immediately
    *                  returned when a non-retriable failure is
    *                  encountered
    */
  def retry[F[_]: Temporal: RaiseThrowable, O](
      fo: F[O],
      delay: FiniteDuration,
      nextDelay: FiniteDuration => FiniteDuration,
      maxAttempts: Int,
      retriable: Throwable => Boolean = scala.util.control.NonFatal.apply
  ): Stream[F, O] = {
    assert(maxAttempts > 0, s"maxAttempts should > 0, was $maxAttempts")

    val delays = Stream.unfold(delay)(d => Some(d -> nextDelay(d))).covary[F]

    Stream
      .eval(fo)
      .attempts(delays)
      .take(maxAttempts.toLong)
      .takeThrough(_.fold(err => retriable(err), _ => false))
      .last
      .map(_.get)
      .rethrow
  }

<<<<<<< HEAD
  /**
    * A single-element `Stream` that waits for the duration `d` before emitting unit.
=======
  /** A single-element `Stream` that waits for the duration `d` before emitting unit. This uses the implicit
    * `Timer` to avoid blocking a thread.
>>>>>>> d2046322
    */
  def sleep[F[_]](d: FiniteDuration)(implicit t: Temporal[F]): Stream[F, Unit] =
    Stream.eval(t.sleep(d))

  /** Alias for `sleep(d).drain`. Often used in conjunction with `++` (i.e., `sleep_(..) ++ s`) as a more
    * performant version of `sleep(..) >> s`.
    */
  def sleep_[F[_]](d: FiniteDuration)(implicit t: Temporal[F]): Stream[F, INothing] =
    Stream.exec(t.sleep(d))

  /** Starts the supplied task and cancels it as finalization of the returned stream.
    */
  def supervise[F[_], A](
      fa: F[A]
  )(implicit F: Concurrent[F]): Stream[F, Fiber[F, Throwable, A]] =
    bracket(F.start(fa))(_.cancel)

  /** Returns a stream that evaluates the supplied by-name each time the stream is used,
    * allowing use of a mutable value in stream computations.
    *
    * Note: it's generally easier to reason about such computations using effectful
    * values. That is, allocate the mutable value in an effect and then use
    * `Stream.eval(fa).flatMap { a => ??? }`.
    *
    * @example {{{
    * scala> Stream.suspend {
    *      |   val digest = java.security.MessageDigest.getInstance("SHA-256")
    *      |   val bytes: Stream[Pure,Byte] = ???
    *      |   bytes.chunks.fold(digest) { (d,c) => d.update(c.toBytes.values); d }
    *      | }
    * }}}
    */
  def suspend[F[_], O](s: => Stream[F, O]): Stream[F, O] =
    new Stream(Pull.suspend(s.underlying))

  /** Creates a stream by successively applying `f` until a `None` is returned, emitting
    * each output `O` and using each output `S` as input to the next invocation of `f`.
    *
    * @example {{{
    * scala> Stream.unfold(0)(i => if (i < 5) Some(i -> (i+1)) else None).toList
    * res0: List[Int] = List(0, 1, 2, 3, 4)
    * }}}
    */
  def unfold[F[x] >: Pure[x], S, O](s: S)(f: S => Option[(O, S)]): Stream[F, O] = {
    def go(s: S): Stream[F, O] =
      f(s) match {
        case Some((o, s)) => emit(o) ++ go(s)
        case None         => empty
      }
    suspend(go(s))
  }

  /** Like [[unfold]] but each invocation of `f` provides a chunk of output.
    *
    * @example {{{
    * scala> Stream.unfoldChunk(0)(i => if (i < 5) Some(Chunk.seq(List.fill(i)(i)) -> (i+1)) else None).toList
    * res0: List[Int] = List(1, 2, 2, 3, 3, 3, 4, 4, 4, 4)
    * }}}
    */
  def unfoldChunk[F[x] >: Pure[x], S, O](s: S)(f: S => Option[(Chunk[O], S)]): Stream[F, O] =
    unfold(s)(f).flatMap(chunk)

  /** Like [[unfold]], but takes an effectful function. */
  def unfoldEval[F[_], S, O](s: S)(f: S => F[Option[(O, S)]]): Stream[F, O] = {
    def go(s: S): Stream[F, O] =
      eval(f(s)).flatMap {
        case Some((o, s)) => emit(o) ++ go(s)
        case None         => empty
      }
    suspend(go(s))
  }

  /** Like [[unfoldChunk]], but takes an effectful function. */
  def unfoldChunkEval[F[_], S, O](s: S)(f: S => F[Option[(Chunk[O], S)]]): Stream[F, O] = {
    def go(s: S): Stream[F, O] =
      eval(f(s)).flatMap {
        case Some((c, s)) => chunk(c) ++ go(s)
        case None         => empty
      }
    suspend(go(s))
  }

  /** Creates a stream by successively applying `f` to a `S`, emitting
    * each output `O` and using each output `S` as input to the next invocation of `f`
    * if it is Some, or terminating on None
    *
    * @example {{{
    * scala> Stream.unfoldLoop(0)(i => (i, if (i < 5) Some(i+1) else None)).toList
    * res0: List[Int] = List(0, 1, 2, 3, 4, 5)
    * }}}
    */
  def unfoldLoop[F[x] <: Pure[x], S, O](s: S)(f: S => (O, Option[S])): Stream[F, O] =
    Pull
      .loop[F, O, S] { s =>
        val (o, sOpt) = f(s)
        Pull.output1(o) >> Pull.pure(sOpt)
      }(s)
      .void
      .stream

  /** Like [[unfoldLoop]], but takes an effectful function. */
  def unfoldLoopEval[F[_], S, O](s: S)(f: S => F[(O, Option[S])]): Stream[F, O] =
    Pull
      .loop[F, O, S](s =>
        Pull.eval(f(s)).flatMap { case (o, sOpt) =>
          Pull.output1(o) >> Pull.pure(sOpt)
        }
      )(s)
      .void
      .stream

  /** Provides syntax for streams that are invariant in `F` and `O`. */
  implicit final class InvariantOps[F[_], O](private val self: Stream[F, O]) extends AnyVal {

    /** Lifts this stream to the specified effect type.
      *
      * @example {{{
      * scala> import cats.effect.IO
      * scala> Stream(1, 2, 3).covary[IO]
      * res0: Stream[IO,Int] = Stream(..)
      * }}}
      */
    def covary[F2[x] >: F[x]]: Stream[F2, O] = self

    /** Synchronously sends values through `p`.
      *
      * If `p` fails, then resulting stream will fail. If `p` halts the evaluation will halt too.
      *
      * Note that observe will only output full chunks of `O` that are known to be successfully processed
      * by `p`. So if `p` terminates/fails in the middle of chunk processing, the chunk will not be available
      * in resulting stream.
      *
      * Note that if your pipe can be represented by an `O => F[Unit]`, `evalTap` will provide much greater performance.
      *
      * @example {{{
      * scala> import cats.effect.IO, cats.effect.unsafe.implicits.global
      * scala> Stream(1, 2, 3).covary[IO].observe(_.showLinesStdOut).map(_ + 1).compile.toVector.unsafeRunSync()
      * res0: Vector[Int] = Vector(2, 3, 4)
      * }}}
      */
    def observe(p: Pipe[F, O, INothing])(implicit F: Concurrent[F]): Stream[F, O] =
      observeAsync(1)(p)

    /** Send chunks through `p`, allowing up to `maxQueued` pending _chunks_ before blocking `s`. */
    def observeAsync(
        maxQueued: Int
    )(p: Pipe[F, O, INothing])(implicit F: Concurrent[F]): Stream[F, O] =
      Stream.eval(Semaphore[F](maxQueued - 1L)).flatMap { guard =>
        Stream.eval(Queue.unbounded[F, Option[Chunk[O]]]).flatMap { outQ =>
          Stream.eval(Queue.unbounded[F, Option[Chunk[O]]]).flatMap { sinkQ =>
            def inputStream =
              self.chunks.noneTerminate.evalTap(sinkQ.enqueue1).evalMap {
                case Some(_) => guard.acquire
                case None    => F.unit
              }

            def sinkStream =
              sinkQ.dequeue.unNoneTerminate
                .flatMap { chunk =>
                  Stream.chunk(chunk) ++
                    Stream.exec(outQ.enqueue1(Some(chunk)))
                }
                .through(p) ++
                Stream.exec(outQ.enqueue1(None))

            def runner =
              sinkStream.concurrently(inputStream) ++
                Stream.exec(outQ.enqueue1(None))

            def outputStream =
              outQ.dequeue.unNoneTerminate
                .flatMap { chunk =>
                  Stream.chunk(chunk) ++
                    Stream.exec(guard.release)
                }

            outputStream.concurrently(runner)
          }
        }
      }

    /** Observes this stream of `Either[L, R]` values with two pipes, one that
      * observes left values and another that observes right values.
      *
      * If either of `left` or `right` fails, then resulting stream will fail.
      * If either `halts` the evaluation will halt too.
      */
    def observeEither[L, R](
        left: Pipe[F, L, INothing],
        right: Pipe[F, R, INothing]
    )(implicit F: Concurrent[F], ev: O <:< Either[L, R]): Stream[F, Either[L, R]] = {
      val _ = ev
      val src = self.asInstanceOf[Stream[F, Either[L, R]]]
      src
        .observe(_.collect { case Left(l) => l }.through(left))
        .observe(_.collect { case Right(r) => r }.through(right))
    }

    /** Gets a projection of this stream that allows converting it to a `Pull` in a number of ways. */
    def pull: ToPull[F, O] = new ToPull[F, O](self)

    /** Repeatedly invokes `using`, running the resultant `Pull` each time, halting when a pull
      * returns `None` instead of `Some(nextStream)`.
      */
    def repeatPull[O2](
        f: Stream.ToPull[F, O] => Pull[F, O2, Option[Stream[F, O]]]
    ): Stream[F, O2] =
      Pull.loop(f.andThen(_.map(_.map(_.pull))))(pull).void.stream
  }

  /** Provides syntax for streams of streams. */
  implicit final class NestedStreamOps[F[_], O](private val outer: Stream[F, Stream[F, O]])
      extends AnyVal {

    /**
      * Nondeterministically merges a stream of streams (`outer`) in to a single stream,
      * opening at most `maxOpen` streams at any point in time.
      *
      * The outer stream is evaluated and each resulting inner stream is run concurrently,
      * up to `maxOpen` stream. Once this limit is reached, evaluation of the outer stream
      * is paused until one or more inner streams finish evaluating.
      *
      * When the outer stream stops gracefully, all inner streams continue to run,
      * resulting in a stream that will stop when all inner streams finish
      * their evaluation.
      *
      * When the outer stream fails, evaluation of all inner streams is interrupted
      * and the resulting stream will fail with same failure.
      *
      * When any of the inner streams fail, then the outer stream and all other inner
      * streams are interrupted, resulting in stream that fails with the error of the
      * stream that caused initial failure.
      *
      * Finalizers on each inner stream are run at the end of the inner stream,
      * concurrently with other stream computations.
      *
      * Finalizers on the outer stream are run after all inner streams have been pulled
      * from the outer stream but not before all inner streams terminate -- hence finalizers on the outer stream will run
      * AFTER the LAST finalizer on the very last inner stream.
      *
      * Finalizers on the returned stream are run after the outer stream has finished
      * and all open inner streams have finished.
      *
      * @param maxOpen    Maximum number of open inner streams at any time. Must be > 0.
      */
    def parJoin(
        maxOpen: Int
    )(implicit F: Concurrent[F]): Stream[F, O] = {
      assert(maxOpen > 0, "maxOpen must be > 0, was: " + maxOpen)
      val fstream: F[Stream[F, O]] = for {
        done <- SignallingRef(None: Option[Option[Throwable]])
        available <- Semaphore[F](maxOpen.toLong)
        // starts with 1 because outer stream is running by default
        running <- SignallingRef(1L)
        // sync queue assures we won't overload heap when resulting stream is not able to catchup with inner streams
        outputQ <- Queue.synchronousNoneTerminated[F, Chunk[O]]
      } yield {
        // stops the join evaluation
        // all the streams will be terminated. If err is supplied, that will get attached to any error currently present
        def stop(rslt: Option[Throwable]): F[Unit] =
          done.update {
            case rslt0 @ Some(Some(err0)) =>
              rslt.fold[Option[Option[Throwable]]](rslt0) { err =>
                Some(Some(CompositeFailure(err0, err)))
              }
            case _ => Some(rslt)
          } >> outputQ.enqueue1(None)

        val incrementRunning: F[Unit] = running.update(_ + 1)
        val decrementRunning: F[Unit] =
          running.modify { n =>
            val now = n - 1
            now -> (if (now == 0) stop(None) else F.unit)
          }.flatten

        // "block" and await until the `running` counter drops to zero.
        val awaitWhileRunning: F[Unit] = running.discrete.dropWhile(_ > 0).take(1).compile.drain

        // signals that a running stream, either inner or ourer, finished with or without failure.
        def endWithResult(result: Either[Throwable, Unit]): F[Unit] =
          result match {
            case Right(()) => decrementRunning
            case Left(err) => stop(Some(err)) >> decrementRunning
          }

        val extractFromQueue: Stream[F, O] = outputQ.dequeue.flatMap(Stream.chunk(_))
        def insertToQueue(str: Stream[F, O]) = str.chunks.evalMap(s => outputQ.enqueue1(Some(s)))

        // runs one inner stream, each stream is forked.
        // terminates when killSignal is true
        // failures will be propagated through `done` Signal
        // note that supplied scope's resources must be leased before the inner stream forks the execution to another thread
        // and that it must be released once the inner stream terminates or fails.
        def runInner(inner: Stream[F, O], outerScope: Scope[F]): F[Unit] =
          F.uncancelable { _ =>
            outerScope.leaseOrError.flatMap { lease =>
              available.acquire >>
                incrementRunning >>
                F.start {
                  // Note that the `interrupt` must be AFTER the enqueue to the sync queue,
                  // otherwise the process may hang to enqueue last item while being interrupted
                  val backInsertions = insertToQueue(inner).interruptWhen(done.map(_.nonEmpty))
                  for {
                    r <- backInsertions.compile.drain.attempt
                    cancelResult <- lease.cancel
                    _ <- available.release
                    _ <- endWithResult(CompositeFailure.fromResults(r, cancelResult))
                  } yield ()
                }.void
            }
          }

        // runs the outer stream, interrupts when kill == true, and then decrements the `running`
        def runOuter: F[Unit] =
          outer
            .flatMap(inner => Stream.getScope[F].evalMap(outerScope => runInner(inner, outerScope)))
            .interruptWhen(done.map(_.nonEmpty))
            .compile
            .drain
            .attempt
            .flatMap(endWithResult)

        // awaits when all streams (outer + inner) finished,
        // and then collects result of the stream (outer + inner) execution
        def signalResult: F[Unit] =
          done.get.flatMap(_.flatten.fold[F[Unit]](F.unit)(F.raiseError))

        val endOuter: F[Unit] = stop(None) >> awaitWhileRunning >> signalResult

        Stream.bracket(F.start(runOuter))(_ => endOuter) >> extractFromQueue
      }

      Stream.eval(fstream).flatten
    }

    /** Like [[parJoin]] but races all inner streams simultaneously. */
    def parJoinUnbounded(implicit F: Concurrent[F]): Stream[F, O] =
      parJoin(Int.MaxValue)
  }

  /** Provides syntax for pure streams. */
  implicit final class PureOps[O](private val self: Stream[Pure, O]) extends AnyVal {

    /** Alias for covary, to be able to write `Stream.empty[X]`. */
    def apply[F[_]]: Stream[F, O] = covary

    /** Lifts this stream to the specified effect type. */
    def covary[F[_]]: Stream[F, O] = self

    /** Runs this pure stream and returns the emitted elements in a collection of the specified type. Note: this method is only available on pure streams. */
    def to(c: Collector[O]): c.Out =
      self.covary[SyncIO].compile.to(c).unsafeRunSync()

    /** Runs this pure stream and returns the emitted elements in a list. Note: this method is only available on pure streams. */
    def toList: List[O] = to(List)

    /** Runs this pure stream and returns the emitted elements in a vector. Note: this method is only available on pure streams. */
    def toVector: Vector[O] = to(Vector)
  }

  /** Provides syntax for pure pipes based on `cats.Id`. */
  implicit final class IdOps[O](private val self: Stream[Id, O]) extends AnyVal {
    private def idToApplicative[F[_]: Applicative]: Id ~> F =
      new (Id ~> F) { def apply[A](a: Id[A]) = a.pure[F] }

    def covaryId[F[_]: Applicative]: Stream[F, O] = self.translate(idToApplicative[F])
  }

  /** Provides syntax for fallible streams. */
  implicit final class FallibleOps[O](private val self: Stream[Fallible, O]) extends AnyVal {

    /** Lifts this stream to the specified effect type. */
    def lift[F[_]](implicit F: ApplicativeError[F, Throwable]): Stream[F, O] = {
      val _ = F
      self.asInstanceOf[Stream[F, O]]
    }

    /** Runs this fallible stream and returns the emitted elements in a collection of the specified type. Note: this method is only available on fallible streams. */
    def to(c: Collector[O]): Either[Throwable, c.Out] =
      lift[SyncIO].compile.to(c).attempt.unsafeRunSync()

    /** Runs this fallible stream and returns the emitted elements in a list. Note: this method is only available on fallible streams. */
    def toList: Either[Throwable, List[O]] = to(List)

    /** Runs this fallible stream and returns the emitted elements in a vector. Note: this method is only available on fallible streams. */
    def toVector: Either[Throwable, Vector[O]] = to(Vector)
  }

  /** Projection of a `Stream` providing various ways to get a `Pull` from the `Stream`. */
  final class ToPull[F[_], O] private[Stream] (
      private val self: Stream[F, O]
  ) extends AnyVal {

    /** Waits for a chunk of elements to be available in the source stream.
      * The chunk of elements along with a new stream are provided as the resource of the returned pull.
      * The new stream can be used for subsequent operations, like awaiting again.
      * A `None` is returned as the resource of the pull upon reaching the end of the stream.
      */
    def uncons: Pull[F, INothing, Option[(Chunk[O], Stream[F, O])]] =
      Pull.uncons(self.underlying).map {
        _.map { case (hd, tl) => (hd, new Stream(tl)) }
      }

    /** Like [[uncons]] but waits for a single element instead of an entire chunk. */
    def uncons1: Pull[F, INothing, Option[(O, Stream[F, O])]] =
      uncons.flatMap {
        case None => Pull.pure(None)
        case Some((hd, tl)) =>
          hd.size match {
            case 0 => tl.pull.uncons1
            case 1 => Pull.pure(Some(hd(0) -> tl))
            case _ => Pull.pure(Some(hd(0) -> tl.cons(hd.drop(1))))
          }
      }

    /** Like [[uncons]], but returns a chunk of no more than `n` elements.
      *
      * `Pull.pure(None)` is returned if the end of the source stream is reached.
      */
    def unconsLimit(n: Int): Pull[F, INothing, Option[(Chunk[O], Stream[F, O])]] = {
      require(n > 0)
      uncons.flatMap {
        case Some((hd, tl)) =>
          if (hd.size < n) Pull.pure(Some(hd -> tl))
          else {
            val (out, rem) = hd.splitAt(n)
            Pull.pure(Some(out -> tl.cons(rem)))
          }
        case None => Pull.pure(None)
      }
    }

    /** Like [[uncons]], but returns a chunk of exactly `n` elements, splitting chunk as necessary.
      *
      * `Pull.pure(None)` is returned if the end of the source stream is reached.
      */
    def unconsN(
        n: Int,
        allowFewer: Boolean = false
    ): Pull[F, INothing, Option[(Chunk[O], Stream[F, O])]] = {
      def go(
          acc: Chunk.Queue[O],
          n: Int,
          s: Stream[F, O]
      ): Pull[F, INothing, Option[(Chunk[O], Stream[F, O])]] =
        s.pull.uncons.flatMap {
          case None =>
            if (allowFewer && acc.nonEmpty)
              Pull.pure(Some((acc.toChunk, Stream.empty)))
            else Pull.pure(None)
          case Some((hd, tl)) =>
            if (hd.size < n) go(acc :+ hd, n - hd.size, tl)
            else if (hd.size == n) Pull.pure(Some((acc :+ hd).toChunk -> tl))
            else {
              val (pfx, sfx) = hd.splitAt(n)
              Pull.pure(Some((acc :+ pfx).toChunk -> tl.cons(sfx)))
            }
        }
      if (n <= 0) Pull.pure(Some((Chunk.empty, self)))
      else go(Chunk.Queue.empty, n, self)
    }

    /** Like [[uncons]] but skips over empty chunks, pulling until it can emit the first non-empty chunk. */
    def unconsNonEmpty: Pull[F, INothing, Option[(Chunk[O], Stream[F, O])]] =
      uncons.flatMap {
        case None => Pull.pure(None)
        case Some((hd, tl)) =>
          if (hd.isEmpty) tl.pull.unconsNonEmpty
          else Pull.pure(Some((hd, tl)))
      }

    /** Drops the first `n` elements of this `Stream`, and returns the new `Stream`. */
    def drop(n: Long): Pull[F, INothing, Option[Stream[F, O]]] =
      if (n <= 0) Pull.pure(Some(self))
      else
        uncons.flatMap {
          case None => Pull.pure(None)
          case Some((hd, tl)) =>
            hd.size.toLong match {
              case m if m < n  => tl.pull.drop(n - m)
              case m if m == n => Pull.pure(Some(tl))
              case _           => Pull.pure(Some(tl.cons(hd.drop(n.toInt))))
            }
        }

    /** Like [[dropWhile]], but drops the first value which tests false. */
    def dropThrough(p: O => Boolean): Pull[F, INothing, Option[Stream[F, O]]] =
      dropWhile_(p, true)

    /** Drops elements of the this stream until the predicate `p` fails, and returns the new stream.
      * If defined, the first element of the returned stream will fail `p`.
      */
    def dropWhile(p: O => Boolean): Pull[F, INothing, Option[Stream[F, O]]] =
      dropWhile_(p, false)

    private def dropWhile_(
        p: O => Boolean,
        dropFailure: Boolean
    ): Pull[F, INothing, Option[Stream[F, O]]] =
      uncons.flatMap {
        case None => Pull.pure(None)
        case Some((hd, tl)) =>
          hd.indexWhere(o => !p(o)) match {
            case None => tl.pull.dropWhile_(p, dropFailure)
            case Some(idx) =>
              val toDrop = if (dropFailure) idx + 1 else idx
              Pull.pure(Some(tl.cons(hd.drop(toDrop))))
          }
      }

    /** Takes the first value output by this stream and returns it in the result of a pull.
      * If no value is output before the stream terminates, the pull is failed with a `NoSuchElementException`.
      * If more than 1 value is output, everything beyond the first is ignored.
      */
    def headOrError(implicit F: RaiseThrowable[F]): Pull[F, INothing, O] =
      uncons1.flatMap {
        case None         => Pull.raiseError(new NoSuchElementException)
        case Some((o, _)) => Pull.pure(o)
      }

    /** Writes all inputs to the output of the returned `Pull`. */
    def echo: Pull[F, O, Unit] = self.underlying

    /** Reads a single element from the input and emits it to the output. */
    def echo1: Pull[F, O, Option[Stream[F, O]]] =
      uncons1.flatMap {
        case None           => Pull.pure(None)
        case Some((hd, tl)) => Pull.output1(hd).as(Some(tl))
      }

    /** Reads the next available chunk from the input and emits it to the output. */
    def echoChunk: Pull[F, O, Option[Stream[F, O]]] =
      uncons.flatMap {
        case None           => Pull.pure(None)
        case Some((hd, tl)) => Pull.output(hd).as(Some(tl))
      }

    /** Like `[[unconsN]]`, but leaves the buffered input unconsumed. */
    def fetchN(n: Int): Pull[F, INothing, Option[Stream[F, O]]] =
      unconsN(n).map(_.map { case (hd, tl) => tl.cons(hd) })

    /** Awaits the next available element where the predicate returns true. */
    def find(f: O => Boolean): Pull[F, INothing, Option[(O, Stream[F, O])]] =
      uncons.flatMap {
        case None => Pull.pure(None)
        case Some((hd, tl)) =>
          hd.indexWhere(f) match {
            case None => tl.pull.find(f)
            case Some(idx) if idx + 1 < hd.size =>
              val rem = hd.drop(idx + 1)
              Pull.pure(Some((hd(idx), tl.cons(rem))))
            case Some(idx) => Pull.pure(Some((hd(idx), tl)))
          }
      }

    /** Folds all inputs using an initial value `z` and supplied binary operator, and writes the final
      * result to the output of the supplied `Pull` when the stream has no more values.
      */
    def fold[O2](z: O2)(f: (O2, O) => O2): Pull[F, INothing, O2] =
      uncons.flatMap {
        case None => Pull.pure(z)
        case Some((hd, tl)) =>
          val acc = hd.foldLeft(z)(f)
          tl.pull.fold(acc)(f)
      }

    /** Folds all inputs using the supplied binary operator, and writes the final result to the output of
      * the supplied `Pull` when the stream has no more values.
      */
    def fold1[O2 >: O](f: (O2, O2) => O2): Pull[F, INothing, Option[O2]] =
      uncons1.flatMap {
        case None           => Pull.pure(None)
        case Some((hd, tl)) => tl.pull.fold(hd: O2)(f).map(Some(_))
      }

    /** Writes a single `true` value if all input matches the predicate, `false` otherwise. */
    def forall(p: O => Boolean): Pull[F, INothing, Boolean] =
      uncons.flatMap {
        case None => Pull.pure(true)
        case Some((hd, tl)) =>
          hd.indexWhere(o => !p(o)) match {
            case Some(_) => Pull.pure(false)
            case None    => tl.pull.forall(p)
          }
      }

    /** Returns the last element of the input, if non-empty. */
    def last: Pull[F, INothing, Option[O]] = {
      def go(prev: Option[O], s: Stream[F, O]): Pull[F, INothing, Option[O]] =
        s.pull.uncons.flatMap {
          case None           => Pull.pure(prev)
          case Some((hd, tl)) => go(hd.last.orElse(prev), tl)
        }
      go(None, self)
    }

    /** Returns the last element of the input, if non-empty, otherwise fails the pull with a `NoSuchElementException`. */
    def lastOrError(implicit F: RaiseThrowable[F]): Pull[F, INothing, O] =
      last.flatMap {
        case None    => Pull.raiseError(new NoSuchElementException)
        case Some(o) => Pull.pure(o)
      }

    /** Like [[uncons]] but does not consume the chunk (i.e., the chunk is pushed back). */
    def peek: Pull[F, INothing, Option[(Chunk[O], Stream[F, O])]] =
      uncons.flatMap {
        case None           => Pull.pure(None)
        case Some((hd, tl)) => Pull.pure(Some((hd, tl.cons(hd))))
      }

    /** Like [[uncons1]] but does not consume the element (i.e., the element is pushed back). */
    def peek1: Pull[F, INothing, Option[(O, Stream[F, O])]] =
      uncons1.flatMap {
        case None           => Pull.pure(None)
        case Some((hd, tl)) => Pull.pure(Some((hd, tl.cons1(hd))))
      }

    /** Like `scan` but `f` is applied to each chunk of the source stream.
      * The resulting chunk is emitted and the result of the chunk is used in the
      * next invocation of `f`. The final state value is returned as the result of the pull.
      */
    def scanChunks[S, O2](init: S)(f: (S, Chunk[O]) => (S, Chunk[O2])): Pull[F, O2, S] =
      scanChunksOpt(init)(s => Some(c => f(s, c)))

    /** More general version of `scanChunks` where the current state (i.e., `S`) can be inspected
      * to determine if another chunk should be pulled or if the pull should terminate.
      * Termination is signaled by returning `None` from `f`. Otherwise, a function which consumes
      * the next chunk is returned wrapped in `Some`. The final state value is returned as the
      * result of the pull.
      */
    def scanChunksOpt[S, O2](
        init: S
    )(f: S => Option[Chunk[O] => (S, Chunk[O2])]): Pull[F, O2, S] = {
      def go(acc: S, s: Stream[F, O]): Pull[F, O2, S] =
        f(acc) match {
          case None => Pull.pure(acc)
          case Some(g) =>
            s.pull.uncons.flatMap {
              case Some((hd, tl)) =>
                val (s2, c) = g(hd)
                Pull.output(c) >> go(s2, tl)
              case None =>
                Pull.pure(acc)
            }
        }
      go(init, self)
    }

    /** Like `uncons`, but instead of performing normal `uncons`, this will
      * run the stream up to the first chunk available.
      * Useful when zipping multiple streams (legs) into one stream.
      * Assures that scopes are correctly held for each stream `leg`
      * independently of scopes from other legs.
      *
      * If you are not pulling from multiple streams, consider using `uncons`.
      */
    def stepLeg: Pull[F, INothing, Option[StepLeg[F, O]]] =
      Pull.getScopeInternal[F].flatMap { scope =>
        new StepLeg[F, O](Chunk.empty, scope.id, self.underlying).stepLeg
      }

    /** Emits the first `n` elements of the input. */
    def take(n: Long): Pull[F, O, Option[Stream[F, O]]] =
      if (n <= 0) Pull.pure(None)
      else
        uncons.flatMap {
          case None => Pull.pure(None)
          case Some((hd, tl)) =>
            hd.size.toLong match {
              case m if m < n  => Pull.output(hd) >> tl.pull.take(n - m)
              case m if m == n => Pull.output(hd).as(Some(tl))
              case _ =>
                val (pfx, sfx) = hd.splitAt(n.toInt)
                Pull.output(pfx).as(Some(tl.cons(sfx)))
            }
        }

    /** Emits the last `n` elements of the input. */
    def takeRight(n: Int): Pull[F, INothing, Chunk.Queue[O]] = {
      def go(acc: Chunk.Queue[O], s: Stream[F, O]): Pull[F, INothing, Chunk.Queue[O]] =
        s.pull.unconsN(n, true).flatMap {
          case None => Pull.pure(acc)
          case Some((hd, tl)) =>
            go(acc.drop(hd.size) :+ hd, tl)
        }
      if (n <= 0) Pull.pure(Chunk.Queue.empty)
      else go(Chunk.Queue.empty, self)
    }

    /** Like [[takeWhile]], but emits the first value which tests false. */
    def takeThrough(p: O => Boolean): Pull[F, O, Option[Stream[F, O]]] =
      takeWhile_(p, true)

    /** Emits the elements of the stream until the predicate `p` fails,
      * and returns the remaining `Stream`. If non-empty, the returned stream will have
      * a first element `i` for which `p(i)` is `false`.
      */
    def takeWhile(p: O => Boolean, takeFailure: Boolean = false): Pull[F, O, Option[Stream[F, O]]] =
      takeWhile_(p, takeFailure)

    private def takeWhile_(
        p: O => Boolean,
        takeFailure: Boolean
    ): Pull[F, O, Option[Stream[F, O]]] =
      uncons.flatMap {
        case None => Pull.pure(None)
        case Some((hd, tl)) =>
          hd.indexWhere(o => !p(o)) match {
            case None => Pull.output(hd) >> tl.pull.takeWhile_(p, takeFailure)
            case Some(idx) =>
              val toTake = if (takeFailure) idx + 1 else idx
              val (pfx, sfx) = hd.splitAt(toTake)
              Pull.output(pfx) >> Pull.pure(Some(tl.cons(sfx)))
          }
      }
  }

  /** Projection of a `Stream` providing various ways to compile a `Stream[F,O]` to a `G[...]`. */
  final class CompileOps[F[_], G[_], O] private[Stream] (
      private val underlying: Pull[F, O, Unit]
  )(implicit compiler: Compiler[F, G]) {

    /** Compiles this stream in to a value of the target effect type `F` and
      * discards any output values of the stream.
      *
      * To access the output values of the stream, use one of the other compilation methods --
      * e.g., [[fold]], [[toVector]], etc.
      */
    def drain: G[Unit] = foldChunks(())((_, _) => ())

    /** Compiles this stream in to a value of the target effect type `F` by folding
      * the output values together, starting with the provided `init` and combining the
      * current value with each output value.
      */
    def fold[B](init: B)(f: (B, O) => B): G[B] =
      foldChunks(init)((acc, c) => c.foldLeft(acc)(f))

    /** Compiles this stream in to a value of the target effect type `F` by folding
      * the output chunks together, starting with the provided `init` and combining the
      * current value with each output chunk.
      *
      * When this method has returned, the stream has not begun execution -- this method simply
      * compiles the stream down to the target effect type.
      */
    def foldChunks[B](init: B)(f: (B, Chunk[O]) => B): G[B] =
      compiler(underlying, init)(f)

    /** Like [[fold]] but uses the implicitly available `Monoid[O]` to combine elements.
      *
      * @example {{{
      * scala> import cats.effect.SyncIO
      * scala> Stream(1, 2, 3, 4, 5).covary[SyncIO].compile.foldMonoid.unsafeRunSync()
      * res0: Int = 15
      * }}}
      */
    def foldMonoid(implicit O: Monoid[O]): G[O] =
      fold(O.empty)(O.combine)

    /** Like [[fold]] but uses the implicitly available `Semigroup[O]` to combine elements.
      * If the stream emits no elements, `None` is returned.
      *
      * @example {{{
      * scala> import cats.effect.SyncIO
      * scala> Stream(1, 2, 3, 4, 5).covary[SyncIO].compile.foldSemigroup.unsafeRunSync()
      * res0: Option[Int] = Some(15)
      * scala> Stream.empty.covaryAll[SyncIO, Int].compile.foldSemigroup.unsafeRunSync()
      * res1: Option[Int] = None
      * }}}
      */
    def foldSemigroup(implicit O: Semigroup[O]): G[Option[O]] =
      fold(Option.empty[O])((acc, o) => acc.map(O.combine(_, o)).orElse(Some(o)))

    /** Compiles this stream in to a value of the target effect type `F`,
      * returning `None` if the stream emitted no values and returning the
      * last value emitted wrapped in `Some` if values were emitted.
      *
      * When this method has returned, the stream has not begun execution -- this method simply
      * compiles the stream down to the target effect type.
      *
      * @example {{{
      * scala> import cats.effect.SyncIO
      * scala> Stream.range(0,100).take(5).covary[SyncIO].compile.last.unsafeRunSync()
      * res0: Option[Int] = Some(4)
      * }}}
      */
    def last: G[Option[O]] =
      foldChunks(Option.empty[O])((acc, c) => c.last.orElse(acc))

    /** Compiles this stream in to a value of the target effect type `F`,
      * raising a `NoSuchElementException` if the stream emitted no values
      * and returning the last value emitted otherwise.
      *
      * When this method has returned, the stream has not begun execution -- this method simply
      * compiles the stream down to the target effect type.
      *
      * @example {{{
      * scala> import cats.effect.SyncIO
      * scala> Stream.range(0,100).take(5).covary[SyncIO].compile.lastOrError.unsafeRunSync()
      * res0: Int = 4
      * scala> Stream.empty.covaryAll[SyncIO, Int].compile.lastOrError.attempt.unsafeRunSync()
      * res1: Either[Throwable, Int] = Left(java.util.NoSuchElementException)
      * }}}
      */
    def lastOrError(implicit G: MonadError[G, Throwable]): G[O] =
      last.flatMap(_.fold(G.raiseError(new NoSuchElementException): G[O])(G.pure))

    /** Gives access to the whole compilation api, where the result is
      * expressed as a `cats.effect.Resource`, instead of bare `F`.
      *
      * {{{
      *  import fs2._
      *  import cats.effect._
      *
      *  val stream = Stream.iterate(0)(_ + 1).take(5).covary[IO]
      *
      *  val s1: Resource[IO, List[Int]] = stream.compile.resource.toList
      *  val s2: Resource[IO, Int] = stream.compile.resource.foldMonoid
      *  val s3: Resource[IO, Option[Int]] = stream.compile.resource.last
      * }}}
      *
      * And so on for every other method in `compile`.
      *
      * The main use case is interacting with Stream methods whose
      * behaviour depends on the Stream lifetime, in cases where you
      * only want to ultimately return a single element.
      *
      * A typical example of this is concurrent combinators, here is
      * an example with `concurrently`:
      *
      * {{{
      * import fs2._
      * import cats.effect._
      * import cats.effect.kernel.Ref
      * import scala.concurrent.duration._
      *
      * trait StopWatch[F[_]] {
      *   def elapsedSeconds: F[Int]
      * }
      * object StopWatch {
      *   def create[F[_]](implicit F: Temporal[F]): Stream[F, StopWatch[F]] =
      *     Stream.eval(F.ref(0)).flatMap { c =>
      *       val api = new StopWatch[F] {
      *         def elapsedSeconds: F[Int] = c.get
      *       }
      *
      *       val process = Stream.fixedRate(1.second).evalMap(_ => c.update(_ + 1))
      *
      *       Stream.emit(api).concurrently(process)
      *   }
      * }
      * }}}
      *
      * This creates a simple abstraction that can be queried by
      * multiple consumers to find out how much time has passed, with
      * a concurrent stream to update it every second.
      *
      * Note that `create` returns a `Stream[F, StopWatch[F]]`, even
      * though there is only one instance being emitted: this is less than ideal,
      *  so we might think about returning an `F[StopWatch[F]]` with the following code
      *
      * {{{
      * StopWatch.create[F].compile.lastOrError
      * }}}
      *
      * but it does not work: the returned `F` terminates the lifetime of the stream,
      * which causes `concurrently` to stop the `process` stream. As a  result, `elapsedSeconds`
      * never gets updated.
      *
      * Alternatively, we could implement `StopWatch` in `F` only
      * using `Fiber.start`, but this is not ideal either:
      * `concurrently` already handles errors, interruption and
      * stopping the producer stream once the consumer lifetime is
      * over, and we don't want to reimplement the machinery for that.
      *
      * So basically what we need is a type that expresses the concept of lifetime,
      * while only ever emitting a single element, which is exactly what `cats.effect.Resource` does.
      *
      * What `compile.resource` provides is the ability to do this:
      *
      * {{{
      * object StopWatch {
      *   // ... def create as before ...
      *
      *   def betterCreate[F[_]: Temporal]: Resource[F, StopWatch[F]] =
      *     create.compile.resource.lastOrError
      * }
      * }}}
      *
      * This works for every other `compile.` method, although it's a
      * very natural fit with `lastOrError`.
      */
    def resource(implicit
        compiler: Compiler[F, Resource[G, *]]
    ): Stream.CompileOps[F, Resource[G, *], O] =
      new Stream.CompileOps[F, Resource[G, *], O](underlying)

    /** Compiles this stream of strings in to a single string.
      * This is more efficient than `foldMonoid` because it uses a `StringBuilder`
      * internally, avoiding intermediate string creation.
      *
      * @example {{{
      * scala> Stream("Hello ", "world!").compile.string
      * res0: String = Hello world!
      * }}}
      */
    def string(implicit ev: O <:< String): G[String] = {
      val _ = ev
      new Stream(underlying).asInstanceOf[Stream[F, String]].compile.to(Collector.string)
    }

    /** Compiles this stream into a value of the target effect type `F` by collecting
      * all of the output values in a collection.
      *
      * Collection building is done via an explicitly passed `Collector`.
      * Standard library collections have collector instances, allowing syntax like:
      * `s.compile.to(List)` or `s.compile.to(Array)` or `s.compile.to(Map)`.
      *
      * A collector is provided for `scodec.bits.ByteVector`, providing efficient byte
      * vector construction from a stream of bytes: `s.compile.to(ByteVector)`.
      *
      * When this method has returned, the stream has not begun execution -- this method simply
      * compiles the stream down to the target effect type.
      *
      * @example {{{
      * scala> import cats.effect.SyncIO
      * scala> val s = Stream.range(0,100).take(5).covary[SyncIO]
      * scala> s.compile.to(List).unsafeRunSync()
      * res0: List[Int] = List(0, 1, 2, 3, 4)
      * scala> s.compile.to(Chunk).unsafeRunSync()
      * res1: Chunk[Int] = Chunk(0, 1, 2, 3, 4)
      * scala> s.map(i => (i % 2, i)).compile.to(Map).unsafeRunSync()
      * res2: Map[Int, Int] = Map(0 -> 4, 1 -> 3)
      * scala> s.map(_.toByte).compile.to(scodec.bits.ByteVector).unsafeRunSync()
      * res3: scodec.bits.ByteVector = ByteVector(5 bytes, 0x0001020304)
      * }}}
      */
<<<<<<< HEAD
    def to(collector: Collector[O]): G[collector.Out] = {
      implicit val G: Monad[G] = compiler.target
      // G.unit suspends creation of the mutable builder
      for {
        _ <- G.unit
        builder <- compiler(underlying, collector.newBuilder) { (acc, c) => acc += c; acc }
      } yield builder.result
    }
=======
    def to(collector: Collector[O]): G[collector.Out] = to_(collector)

    @inline private def to_(collector: Collector[O]): G[collector.Out] =
      compiler(self, () => collector.newBuilder)((acc, c) => { acc += c; acc }, _.result)

    // TODO Delete this in 3.0
    private[Stream] def to[C[_]](implicit f: Factory[O, C[O]]): G[C[O]] = to_(f)

    /** Compiles this stream in to a value of the target effect type `F` by logging
      * the output values to a `Chunk`.
      *
      * When this method has returned, the stream has not begun execution -- this method simply
      * compiles the stream down to the target effect type.
      */
    @deprecated("2.0.2", "Use .compile.to(Chunk) instead")
    def toChunk: G[Chunk[O]] = to_(Chunk)
>>>>>>> d2046322

    /** Compiles this stream in to a value of the target effect type `F` by logging
      * the output values to a `List`. Equivalent to `to[List]`.
      *
      * When this method has returned, the stream has not begun execution -- this method simply
      * compiles the stream down to the target effect type.
      *
      * @example {{{
      * scala> import cats.effect.SyncIO
      * scala> Stream.range(0,100).take(5).covary[SyncIO].compile.toList.unsafeRunSync()
      * res0: List[Int] = List(0, 1, 2, 3, 4)
      * }}}
      */
    def toList: G[List[O]] = to(List)

    /** Compiles this stream in to a value of the target effect type `F` by logging
      * the output values to a `Vector`. Equivalent to `to[Vector]`.
      *
      * When this method has returned, the stream has not begun execution -- this method simply
      * compiles the stream down to the target effect type.
      *
      * @example {{{
      * scala> import cats.effect.SyncIO
      * scala> Stream.range(0,100).take(5).covary[SyncIO].compile.toVector.unsafeRunSync()
      * res0: Vector[Int] = Vector(0, 1, 2, 3, 4)
      * }}}
      */
<<<<<<< HEAD
    def toVector: G[Vector[O]] = to(Vector)
=======
    def toVector: G[Vector[O]] = to_(Vector)

    /** Compiles this stream in to a value of the target effect type `F` by logging
      * the output values to a `Map`.
      *
      * When this method has returned, the stream has not begun execution -- this method simply
      * compiles the stream down to the target effect type.
      */
    @deprecated("2.0.2", "Use .compile.to(Map) instead")
    def toMap[K, V](implicit ev: O <:< (K, V)): G[Map[K, V]] = {
      val _ = ev
      self.asInstanceOf[Stream[F, (K, V)]].compile.to_(Map)
    }
>>>>>>> d2046322
  }

  /** When merging multiple streams, this represents step of one leg.
    *
    * It is common to `uncons`, however unlike `uncons`, it keeps track
    * of stream scope independently of the main scope of the stream.
    *
    * This assures, that after each next `stepLeg` each Stream `leg` keeps its scope
    * when interpreting.
    *
    * Usual scenarios is to first invoke `stream.pull.stepLeg` and then consume whatever is
    * available in `leg.head`. If the next step is required `leg.stepLeg` will yield next `Leg`.
    *
    * Once the stream will stop to be interleaved (merged), then `stream` allows to return to normal stream
    * invocation.
    */
  final class StepLeg[F[_], O](
      val head: Chunk[O],
      private[fs2] val scopeId: Token,
      private[fs2] val next: Pull[F, O, Unit]
  ) { self =>

    /** Converts this leg back to regular stream. Scope is updated to the scope associated with this leg.
      * Note that when this is invoked, no more interleaving legs are allowed, and this must be very last
      * leg remaining.
      *
      * Note that resulting stream won't contain the `head` of this leg.
      */
    def stream: Stream[F, O] =
      Pull
        .loop[F, O, StepLeg[F, O]](leg => Pull.output(leg.head).flatMap(_ => leg.stepLeg))(
          self.setHead(Chunk.empty)
        )
        .void
        .stream

    /** Replaces head of this leg. Useful when the head was not fully consumed. */
    def setHead(nextHead: Chunk[O]): StepLeg[F, O] =
      new StepLeg[F, O](nextHead, scopeId, next)

    /** Provides an `uncons`-like operation on this leg of the stream. */
    def stepLeg: Pull[F, INothing, Option[StepLeg[F, O]]] =
      Pull.stepLeg(self)
  }

  /**  Implementation for parZip. `AnyVal` classes do not allow inner
    *  classes, so the presence of the `State` trait forces this
    *  method to be outside of the `Stream` class.
    */
  private[fs2] def parZip[F[_], L, R](
      left: Stream[F, L],
      right: Stream[F, R]
  )(implicit F: Concurrent[F]): Stream[F, (L, R)] = {
    sealed trait State
    case object Racing extends State
    case class LeftFirst(leftValue: L, waitOnRight: Deferred[F, Unit]) extends State
    case class RightFirst(rightValue: R, waitOnLeft: Deferred[F, Unit]) extends State

    def emit(l: L, r: R) = Pull.output1(l -> r)

    Stream.eval(F.ref(Racing: State)).flatMap { state =>
      def lhs(stream: Stream[F, L]): Pull[F, (L, R), Unit] =
        stream.pull.uncons1.flatMap {
          case None => Pull.done
          case Some((leftValue, stream)) =>
            Pull.eval {
              F.deferred[Unit].flatMap { awaitRight =>
                state.modify {
                  case Racing =>
                    LeftFirst(leftValue, awaitRight) -> Pull.eval(awaitRight.get)
                  case RightFirst(rightValue, awaitLeft) =>
                    Racing -> { emit(leftValue, rightValue) >> Pull.eval(awaitLeft.complete(())) }
                  case LeftFirst(_, _) => sys.error("fs2 parZip protocol broken by lhs. File a bug")
                }
              }
            }.flatten >> lhs(stream)
        }

      def rhs(stream: Stream[F, R]): Pull[F, (L, R), Unit] =
        stream.pull.uncons1.flatMap {
          case None => Pull.done
          case Some((rightValue, stream)) =>
            Pull.eval {
              F.deferred[Unit].flatMap { awaitLeft =>
                state.modify {
                  case Racing =>
                    RightFirst(rightValue, awaitLeft) -> Pull.eval(awaitLeft.get)
                  case LeftFirst(leftValue, awaitRight) =>
                    Racing -> { emit(leftValue, rightValue) >> Pull.eval(awaitRight.complete(())) }
                  case RightFirst(_, _) =>
                    sys.error("fs2 parZip protocol broken by rhs. File a bug")
                }
              }
            }.flatten >> rhs(stream)
        }

      lhs(left).stream.mergeHaltBoth(rhs(right).stream)
    }
  }

  /** Provides operations on effectful pipes for syntactic convenience. */
  implicit final class PipeOps[F[_], I, O](private val self: Pipe[F, I, O]) extends AnyVal {

    /** Transforms the left input of the given `Pipe2` using a `Pipe`. */
    def attachL[I1, O2](p: Pipe2[F, O, I1, O2]): Pipe2[F, I, I1, O2] =
      (l, r) => p(self(l), r)

    /** Transforms the right input of the given `Pipe2` using a `Pipe`. */
    def attachR[I0, O2](p: Pipe2[F, I0, O, O2]): Pipe2[F, I0, I, O2] =
      (l, r) => p(l, self(r))
  }

  /** Provides operations on pure pipes for syntactic convenience. */
  implicit final class PurePipeOps[I, O](private val self: Pipe[Pure, I, O]) extends AnyVal {

    // This is unsound! See #1838. Left for binary compatibility.
    private[fs2] def covary[F[_]]: Pipe[F, I, O] = self.asInstanceOf[Pipe[F, I, O]]
  }

  /** Provides operations on pure pipes for syntactic convenience. */
  implicit final class PurePipe2Ops[I, I2, O](private val self: Pipe2[Pure, I, I2, O])
      extends AnyVal {

    // This is unsound! See #1838. Left for binary compatibility.
    private[fs2] def covary[F[_]]: Pipe2[F, I, I2, O] = self.asInstanceOf[Pipe2[F, I, I2, O]]
  }

<<<<<<< HEAD
  /**
    * `MonadError` instance for `Stream`.
=======
  // This is unsound! See #1838. Left for binary compatibility.
  @deprecated("This is unsound! See #1838.", "2.3.1")
  def covaryPurePipe[F[_], I, O](p: Pipe[Pure, I, O]): Pipe[F, I, O] =
    p.covary[F]

  /** `MonadError` instance for `Stream`.
>>>>>>> d2046322
    *
    * @example {{{
    * scala> import cats.syntax.all._
    * scala> Stream(1, -2, 3).fproduct(_.abs).toList
    * res0: List[(Int, Int)] = List((1,1), (-2,2), (3,3))
    * }}}
    */
  implicit def monadErrorInstance[F[_]](implicit
      ev: ApplicativeError[F, Throwable]
  ): MonadError[Stream[F, *], Throwable] =
    new MonadError[Stream[F, *], Throwable] {
      def pure[A](a: A) = Stream(a)
      def handleErrorWith[A](s: Stream[F, A])(h: Throwable => Stream[F, A]) =
        s.handleErrorWith(h)
      def raiseError[A](t: Throwable) = Stream.raiseError[F](t)
      def flatMap[A, B](s: Stream[F, A])(f: A => Stream[F, B]) = s.flatMap(f)
      def tailRecM[A, B](a: A)(f: A => Stream[F, Either[A, B]]) =
        f(a).flatMap {
          case Left(a)  => tailRecM(a)(f)
          case Right(b) => Stream(b)
        }
    }

  /** `Monoid` instance for `Stream`. */
  implicit def monoidInstance[F[_], O]: Monoid[Stream[F, O]] =
    new Monoid[Stream[F, O]] {
      def empty = Stream.empty
      def combine(x: Stream[F, O], y: Stream[F, O]) = x ++ y
    }

  /** `Align` instance for `Stream`.
    * * @example {{{
    * scala> import cats.syntax.all._
    * scala> Stream(1,2,3).align(Stream("A","B","C","D","E")).toList
    * res0: List[cats.data.Ior[Int,String]] = List(Both(1,A), Both(2,B), Both(3,C), Right(D), Right(E))
    * }}}
    */
  implicit def alignInstance[F[_]]: Align[Stream[F, *]] =
    new Align[Stream[F, *]] {

      private type ZipWithCont[G[_], O2, L, R] =
        Either[(Chunk[O2], Stream[G, O2]), Stream[G, O2]] => Pull[G, Ior[L, R], Unit]

      private def alignWith_[F2[x] >: F[x], O2, O3](
          fa: Stream[F2, O2],
          fb: Stream[F2, O3]
      )(k1: ZipWithCont[F2, O2, O2, O3], k2: ZipWithCont[F2, O3, O2, O3])(
          f: (O2, O3) => Ior[O2, O3]
      ): Stream[F2, Ior[O2, O3]] = {
        def go(
            leg1: Stream.StepLeg[F2, O2],
            leg2: Stream.StepLeg[F2, O3]
        ): Pull[F2, Ior[O2, O3], Unit] = {
          val l1h = leg1.head
          val l2h = leg2.head
          val out = l1h.zipWith(l2h)(f)
          Pull.output(out) >> {
            if (l1h.size > l2h.size) {
              val extra1 = l1h.drop(l2h.size)
              leg2.stepLeg.flatMap {
                case None      => k1(Left((extra1, leg1.stream)))
                case Some(tl2) => go(leg1.setHead(extra1), tl2)
              }
            } else {
              val extra2 = l2h.drop(l1h.size)
              leg1.stepLeg.flatMap {
                case None      => k2(Left((extra2, leg2.stream)))
                case Some(tl1) => go(tl1, leg2.setHead(extra2))
              }
            }
          }
        }
        fa.pull.stepLeg
          .flatMap {
            case Some(leg1) =>
              fb.pull.stepLeg
                .flatMap {
                  case Some(leg2) => go(leg1, leg2)
                  case None       => k1(Left((leg1.head, leg1.stream)))
                }

            case None => k2(Right(fb))
          }
          .void
          .stream
      }

      override def functor: Functor[Stream[F, *]] = Functor[Stream[F, *]]

      override def align[A, B](fa: Stream[F, A], fb: Stream[F, B]): Stream[F, Ior[A, B]] = {

        def echoIor[T, U](s: Stream[F, T], f: T => U) = s.map(f).pull.echo
        def contFor[T, U](cs: (Chunk[T], Stream[F, T]), f: T => U) = {
          val (chunk, stream) = cs
          Pull.output(chunk.map(f)) >> echoIor(stream, f)
        }

        alignWith_(fa, fb)(
          _.fold(contFor(_, Ior.left[A, B]), echoIor(_, Ior.left[A, B])),
          _.fold(contFor(_, Ior.right[A, B]), echoIor(_, Ior.right[A, B]))
        )(Ior.Both[A, B](_, _))
      }
    }

  /** `FunctorFilter` instance for `Stream`.
    *
    * @example {{{
    * scala> import cats.syntax.all._, scala.util._
    * scala> Stream("1", "2", "NaN").mapFilter(s => Try(s.toInt).toOption).toList
    * res0: List[Int] = List(1, 2)
    * }}}
    */
  implicit def functorFilterInstance[F[_]]: FunctorFilter[Stream[F, *]] =
    new FunctorFilter[Stream[F, *]] {
      override def functor: Functor[Stream[F, *]] = Functor[Stream[F, *]]
      override def mapFilter[A, B](fa: Stream[F, A])(f: A => Option[B]): Stream[F, B] = {
        def pull: Stream[F, A] => Pull[F, B, Unit] =
          _.pull.uncons.flatMap {
            case None => Pull.done
            case Some((chunk, rest)) =>
              Pull.output(chunk.mapFilter(f)) >> pull(rest)
          }

        pull(fa).stream
      }
    }

  /** `FunctionK` instance for `F ~> Stream[F, *]`
    *
    * @example {{{
    * scala> import cats.Id
    * scala> Stream.functionKInstance[Id](42).compile.toList
    * res0: cats.Id[List[Int]] = List(42)
    * }}}
    */
  implicit def functionKInstance[F[_]]: F ~> Stream[F, *] =
    new (F ~> Stream[F, *]) {
      def apply[X](fx: F[X]) = Stream.eval(fx)
    }

  implicit def monoidKInstance[F[_]]: MonoidK[Stream[F, *]] =
    new MonoidK[Stream[F, *]] {
      def empty[A]: Stream[F, A] = Stream.empty
      def combineK[A](x: Stream[F, A], y: Stream[F, A]): Stream[F, A] = x ++ y
    }

  /** `Defer` instance for `Stream` */
  implicit def deferInstance[F[_]]: Defer[Stream[F, *]] =
    new Defer[Stream[F, *]] {
      override def defer[A](fa: => Stream[F, A]): Stream[F, A] = Stream.empty ++ fa
    }
}

private[fs2] trait StreamLowPriority {
  implicit def monadInstance[F[_]]: Monad[Stream[F, *]] =
    new Monad[Stream[F, *]] {
      override def pure[A](x: A): Stream[F, A] = Stream(x)

      override def flatMap[A, B](fa: Stream[F, A])(f: A => Stream[F, B]): Stream[F, B] =
        fa.flatMap(f)

      override def tailRecM[A, B](a: A)(f: A => Stream[F, Either[A, B]]): Stream[F, B] =
        f(a).flatMap {
          case Left(a)  => tailRecM(a)(f)
          case Right(b) => Stream(b)
        }
    }
}<|MERGE_RESOLUTION|>--- conflicted
+++ resolved
@@ -1059,14 +1059,8 @@
     (Pull.output1(z) >> go(z, this)).stream
   }
 
-<<<<<<< HEAD
-  /**
-    * Like `observe` but observes with a function `O => F[O2]` instead of a pipe.
+  /** Like `observe` but observes with a function `O => F[O2]` instead of a pipe.
     * Not as powerful as `observe` since not all pipes can be represented by `O => F[O2]`, but much faster.
-=======
-  /** Like `observe` but observes with a function `O => F[_]` instead of a pipe.
-    * Not as powerful as `observe` since not all pipes can be represented by `O => F[_]`, but much faster.
->>>>>>> d2046322
     * Alias for `evalMap(o => f(o).as(o))`.
     */
   def evalTap[F2[x] >: F[x]: Functor, O2](f: O => F2[O2]): Stream[F2, O] =
@@ -1291,9 +1285,7 @@
   def forall(p: O => Boolean): Stream[F, Boolean] =
     this.pull.forall(p).flatMap(Pull.output1).stream
 
-<<<<<<< HEAD
-  /**
-    * Like `evalMap` but discards the result of evaluation, resulting
+  /** Like `evalMap` but discards the result of evaluation, resulting
     * in a stream with no elements.
     *
     * @example {{{
@@ -1305,11 +1297,7 @@
   def foreach[F2[x] >: F[x]](f: O => F2[Unit]): Stream[F2, INothing] =
     flatMap(o => Stream.exec(f(o)))
 
-  /**
-    * Partitions the input into a stream of chunks according to a discriminator function.
-=======
   /** Partitions the input into a stream of chunks according to a discriminator function.
->>>>>>> d2046322
     *
     * Each chunk in the source stream is grouped using the supplied discriminator function
     * and the results of the grouping are emitted each time the discriminator function changes
@@ -1707,40 +1695,15 @@
       case None    => Pull.output1(fallback)
     }.stream
 
-<<<<<<< HEAD
-  /**
-    * Writes this stream of strings to the supplied `PrintStream`, emitting a unit
+  /** Writes this stream of strings to the supplied `PrintStream`, emitting a unit
     * for each line that was written.
-=======
-  /** Writes this stream of strings to the supplied `PrintStream`.
-    *
-    * Note: printing to the `PrintStream` is performed *synchronously*.
-    * Use `linesAsync(out, blocker)` if synchronous writes are a concern.
->>>>>>> d2046322
     */
   def lines[F2[x] >: F[x]](
       out: PrintStream
   )(implicit F: Sync[F2], ev: O <:< String): Stream[F2, INothing] = {
     val _ = ev
     val src = this.asInstanceOf[Stream[F2, String]]
-<<<<<<< HEAD
     src.foreach(str => F.blocking(out.println(str)))
-=======
-    src.evalMap(str => F.delay(out.println(str)))
-  }
-
-  /** Writes this stream of strings to the supplied `PrintStream`.
-    *
-    * Note: printing to the `PrintStream` is performed on the supplied blocking execution context.
-    */
-  def linesAsync[F2[x] >: F[x]](
-      out: PrintStream,
-      blocker: Blocker
-  )(implicit F: Sync[F2], cs: ContextShift[F2], ev: O <:< String): Stream[F2, Unit] = {
-    val _ = ev
-    val src = this.asInstanceOf[Stream[F2, String]]
-    src.evalMap(str => blocker.delay(out.println(str)))
->>>>>>> d2046322
   }
 
   /** Applies the specified pure function to each input and emits the result.
@@ -2076,15 +2039,10 @@
       foreground.concurrently(background)
     }
 
-<<<<<<< HEAD
     Stream.eval(fstream).flatten
   }
 
-  /**
-    * Like [[Stream#evalMap]], but will evaluate effects in parallel, emitting the results
-=======
   /** Like [[Stream#evalMap]], but will evaluate effects in parallel, emitting the results
->>>>>>> d2046322
     * downstream. The number of concurrent effects is limited by the `maxConcurrent` parameter.
     *
     * See [[Stream#parEvalMap]] if retaining the original order of the stream is required.
@@ -2102,155 +2060,7 @@
   )(f: O => F2[O2]): Stream[F2, O2] =
     map(o => Stream.eval(f(o))).parJoin(maxConcurrent)
 
-<<<<<<< HEAD
-  /**
-    * Concurrent zip.
-=======
-  /** Nondeterministically merges a stream of streams (`outer`) in to a single stream,
-    * opening at most `maxOpen` streams at any point in time.
-    *
-    * The outer stream is evaluated and each resulting inner stream is run concurrently,
-    * up to `maxOpen` stream. Once this limit is reached, evaluation of the outer stream
-    * is paused until one or more inner streams finish evaluating.
-    *
-    * When the outer stream stops gracefully, all inner streams continue to run,
-    * resulting in a stream that will stop when all inner streams finish
-    * their evaluation.
-    *
-    * When the outer stream fails, evaluation of all inner streams is interrupted
-    * and the resulting stream will fail with same failure.
-    *
-    * When any of the inner streams fail, then the outer stream and all other inner
-    * streams are interrupted, resulting in stream that fails with the error of the
-    * stream that caused initial failure.
-    *
-    * Finalizers on each inner stream are run at the end of the inner stream,
-    * concurrently with other stream computations.
-    *
-    * Finalizers on the outer stream are run after all inner streams have been pulled
-    * from the outer stream but not before all inner streams terminate -- hence finalizers on the outer stream will run
-    * AFTER the LAST finalizer on the very last inner stream.
-    *
-    * Finalizers on the returned stream are run after the outer stream has finished
-    * and all open inner streams have finished.
-    *
-    * @param maxOpen    Maximum number of open inner streams at any time. Must be > 0.
-    */
-  def parJoin[F2[_], O2](
-      maxOpen: Int
-  )(implicit
-      ev: O <:< Stream[F2, O2],
-      ev2: F[Any] <:< F2[Any],
-      F2: Concurrent[F2]
-  ): Stream[F2, O2] = {
-    assert(maxOpen > 0, "maxOpen must be > 0, was: " + maxOpen)
-    val _ = (ev, ev2)
-    val outer = this.asInstanceOf[Stream[F2, Stream[F2, O2]]]
-
-    val fstream: F2[Stream[F2, O2]] = for {
-      done <- SignallingRef(None: Option[Option[Throwable]])
-      available <- Semaphore(maxOpen.toLong)
-      // starts with 1 because outer stream is running by default
-      running <- SignallingRef(1L)
-      // sync queue assures we won't overload heap when resulting stream is not able to catchup with inner streams
-      outputQ <- Queue.synchronousNoneTerminated[F2, Chunk[O2]]
-    } yield {
-      // stops the join evaluation
-      // all the streams will be terminated. If err is supplied, that will get attached to any error currently present
-      def stop(rslt: Option[Throwable]): F2[Unit] =
-        done.update {
-          case rslt0 @ Some(Some(err0)) =>
-            rslt.fold[Option[Option[Throwable]]](rslt0) { err =>
-              Some(Some(CompositeFailure(err0, err)))
-            }
-          case _ => Some(rslt)
-        } >> outputQ.enqueue1(None)
-
-      val incrementRunning: F2[Unit] = running.update(_ + 1)
-      val decrementRunning: F2[Unit] =
-        running
-          .updateAndGet(_ - 1)
-          .flatMap(now => (if (now == 0) stop(None) else F2.unit))
-
-      // "block" and await until the `running` counter drops to zero.
-      val awaitWhileRunning: F2[Unit] = running.discrete.dropWhile(_ > 0).take(1).compile.drain
-
-      // runs one inner stream,
-      // each stream is forked.
-      // terminates when killSignal is true
-      // failures will be propagated through `done` Signal
-      // note that supplied scope's resources must be leased before the inner stream forks the execution to another thread
-      // and that it must be released once the inner stream terminates or fails.
-      def runInner(inner: Stream[F2, O2], outerScope: Scope[F2]): F2[Unit] =
-        F2.uncancelable {
-          outerScope.lease
-            .flatMap[Scope.Lease[F2]] {
-              case Some(lease) => lease.pure[F2]
-              case None =>
-                F2.raiseError(
-                  new Throwable("Outer scope is closed during inner stream startup")
-                )
-            }
-            .flatTap(_ => available.acquire >> incrementRunning)
-            .flatMap { lease =>
-              F2.start {
-                inner.chunks
-                  .evalMap(s => outputQ.enqueue1(Some(s)))
-                  .interruptWhen(
-                    done.map(_.nonEmpty)
-                  ) // must be AFTER enqueue to the sync queue, otherwise the process may hang to enqueue last item while being interrupted
-                  .compile
-                  .drain
-                  .attempt
-                  .flatMap { runResult =>
-                    (lease.cancel <* available.release).flatMap { cancelResult =>
-                      (CompositeFailure.fromResults(runResult, cancelResult) match {
-                        case Right(()) => F2.unit
-                        case Left(err) => stop(Some(err))
-                      })
-                    }
-                  } >> decrementRunning
-              }
-            }
-        }.void
-
-      // runs the outer stream, interrupts when kill == true, and then decrements the `running`
-      def runOuter: F2[Unit] =
-        outer
-          .flatMap(inner => Stream.getScope[F2].evalMap(outerScope => runInner(inner, outerScope)))
-          .interruptWhen(done.map(_.nonEmpty))
-          .compile
-          .drain
-          .attempt
-          .flatMap {
-            case Left(err) => stop(Some(err))
-            case Right(_)  => F2.unit
-          } >> decrementRunning
-
-      // awaits when all streams (outer + inner) finished,
-      // and then collects result of the stream (outer + inner) execution
-      def signalResult: F2[Unit] =
-        done.get.flatMap(_.flatten.fold[F2[Unit]](F2.unit)(F2.raiseError))
-
-      Stream
-        .bracket(F2.start(runOuter))(_ => stop(None) >> awaitWhileRunning >> signalResult) >>
-        outputQ.dequeue
-          .flatMap(Stream.chunk(_).covary[F2])
-    }
-
-    Stream.eval(fstream).flatten
-  }
-
-  /** Like [[parJoin]] but races all inner streams simultaneously. */
-  def parJoinUnbounded[F2[_], O2](implicit
-      ev: O <:< Stream[F2, O2],
-      ev2: F[Any] <:< F2[Any],
-      F2: Concurrent[F2]
-  ): Stream[F2, O2] =
-    parJoin(Int.MaxValue)
-
   /** Concurrent zip.
->>>>>>> d2046322
     *
     * It combines elements pairwise and in order like `zip`, but
     * instead of pulling from the left stream and then from the right
@@ -2501,22 +2311,7 @@
       case Some((hd, tl)) => Pull.output1(hd) >> tl.scan_(hd: O2)(f)
     }.stream
 
-<<<<<<< HEAD
-  /**
-    * Like `scan` but `f` is applied to each chunk of the source stream.
-=======
-  /** Like `[[scan1]], but uses the implicitly available `Semigroup[O2]` to combine elements.
-    *
-    * @example {{{
-    * scala> Stream(1,2,3,4).scan1Semigroup.toList
-    * res0: List[Int] = List(1, 3, 6, 10)
-    * }}}
-    */
-  def scan1Semigroup[O2 >: O](implicit O2: Semigroup[O2]): Stream[F, O2] =
-    scan1(O2.combine)
-
   /** Like `scan` but `f` is applied to each chunk of the source stream.
->>>>>>> d2046322
     * The resulting chunk is emitted and the result of the chunk is used in the
     * next invocation of `f`.
     *
@@ -2572,42 +2367,16 @@
   def scope: Stream[F, O] =
     new Stream(Pull.scope(underlying))
 
-<<<<<<< HEAD
-  /**
-    * Writes this stream to the supplied `PrintStream`, converting each element to a `String` via `Show`,
+  /** Writes this stream to the supplied `PrintStream`, converting each element to a `String` via `Show`,
     * emitting a unit for each line written.
-=======
-  /** Writes this stream to the supplied `PrintStream`, converting each element to a `String` via `Show`.
-    *
-    * Note: printing to the `PrintStream` is performed *synchronously*.
-    * Use `showLinesAsync(out, blocker)` if synchronous writes are a concern.
->>>>>>> d2046322
     */
   def showLines[F2[x] >: F[x], O2 >: O](
       out: PrintStream
   )(implicit F: Sync[F2], showO: Show[O2]): Stream[F2, INothing] =
     covaryAll[F2, O2].map(_.show).lines(out)
 
-<<<<<<< HEAD
-  /**
-    * Writes this stream to standard out, converting each element to a `String` via `Show`,
+  /** Writes this stream to standard out, converting each element to a `String` via `Show`,
     * emitting a unit for each line written.
-=======
-  /** Writes this stream to the supplied `PrintStream`, converting each element to a `String` via `Show`.
-    *
-    * Note: printing to the `PrintStream` is performed on the supplied blocking execution context.
-    */
-  def showLinesAsync[F2[x] >: F[x]: Sync: ContextShift, O2 >: O: Show](
-      out: PrintStream,
-      blocker: Blocker
-  ): Stream[F2, Unit] =
-    covaryAll[F2, O2].map(_.show).linesAsync(out, blocker)
-
-  /** Writes this stream to standard out, converting each element to a `String` via `Show`.
-    *
-    * Note: printing to standard out is performed *synchronously*.
-    * Use `showLinesStdOutAsync(blockingEc)` if synchronous writes are a concern.
->>>>>>> d2046322
     */
   def showLinesStdOut[F2[x] >: F[x], O2 >: O](implicit
       F: Sync[F2],
@@ -2615,21 +2384,7 @@
   ): Stream[F2, INothing] =
     showLines[F2, O2](Console.out)
 
-<<<<<<< HEAD
-  /**
-    * Groups inputs in fixed size chunks by passing a "sliding window"
-=======
-  /** Writes this stream to standard out, converting each element to a `String` via `Show`.
-    *
-    * Note: printing to the `PrintStream` is performed on the supplied blocking execution context.
-    */
-  def showLinesStdOutAsync[F2[x] >: F[x]: Sync: ContextShift, O2 >: O: Show](
-      blocker: Blocker
-  ): Stream[F2, Unit] =
-    showLinesAsync[F2, O2](Console.out, blocker)
-
   /** Groups inputs in fixed size chunks by passing a "sliding window"
->>>>>>> d2046322
     * of size `n` over them. If the input contains less than or equal to
     * `n` elements, only one chunk of this size will be emitted.
     *
@@ -2805,18 +2560,12 @@
       }
     }
 
-<<<<<<< HEAD
-  /**
-    * Converts a `Stream[F, Nothing]` to a `Stream[F, Unit]` which emits a single `()` after this stream completes.
+  /** Converts a `Stream[F, Nothing]` to a `Stream[F, Unit]` which emits a single `()` after this stream completes.
     */
   def unitary(implicit ev: O <:< Nothing): Stream[F, Unit] =
     this.asInstanceOf[Stream[F, Nothing]] ++ Stream.emit(())
 
-  /**
-    * Filters any 'None'.
-=======
   /** Filters any 'None'.
->>>>>>> d2046322
     *
     * @example {{{
     * scala> Stream(Some(1), Some(2), None, Some(3), None).unNone.toList
@@ -3311,9 +3060,7 @@
     go(0)
   }
 
-<<<<<<< HEAD
-  /**
-    * As a result, the returned stream emits no elements and hence has output type `INothing`.
+  /** As a result, the returned stream emits no elements and hence has output type `INothing`.
     *
     * @example {{{
     * scala> import cats.effect.SyncIO
@@ -3324,11 +3071,7 @@
   def exec[F[_]](action: F[Unit]): Stream[F, INothing] =
     new Stream(Pull.eval(action))
 
-  /**
-    * Light weight alternative to [[fixedRate]] that sleeps for duration `d` before each pulled element.
-=======
   /** Light weight alternative to [[fixedRate]] that sleeps for duration `d` before each pulled element.
->>>>>>> d2046322
     *
     * Behavior differs from `fixedRate` because the sleep between elements occurs after the next element
     * is pulled whereas `fixedRate` accounts for the time it takes to process the emitted unit.
@@ -3420,12 +3163,7 @@
   def fromIterator[F[_]]: PartiallyAppliedFromIterator[F] =
     new PartiallyAppliedFromIterator(blocking = false)
 
-<<<<<<< HEAD
-  /**
-    * Lifts an iterator into a Stream, shifting any interaction with the iterator to the blocking pool.
-=======
-  /** Lifts an iterator into a Stream, shifting any interaction with the iterator to the supplied Blocker.
->>>>>>> d2046322
+  /** Lifts an iterator into a Stream, shifting any interaction with the iterator to the blocking pool.
     */
   def fromBlockingIterator[F[_]]: PartiallyAppliedFromIterator[F] =
     new PartiallyAppliedFromIterator(blocking = true)
@@ -3625,13 +3363,7 @@
       .rethrow
   }
 
-<<<<<<< HEAD
-  /**
-    * A single-element `Stream` that waits for the duration `d` before emitting unit.
-=======
-  /** A single-element `Stream` that waits for the duration `d` before emitting unit. This uses the implicit
-    * `Timer` to avoid blocking a thread.
->>>>>>> d2046322
+  /** A single-element `Stream` that waits for the duration `d` before emitting unit.
     */
   def sleep[F[_]](d: FiniteDuration)(implicit t: Temporal[F]): Stream[F, Unit] =
     Stream.eval(t.sleep(d))
@@ -3846,8 +3578,7 @@
   implicit final class NestedStreamOps[F[_], O](private val outer: Stream[F, Stream[F, O]])
       extends AnyVal {
 
-    /**
-      * Nondeterministically merges a stream of streams (`outer`) in to a single stream,
+    /** Nondeterministically merges a stream of streams (`outer`) in to a single stream,
       * opening at most `maxOpen` streams at any point in time.
       *
       * The outer stream is evaluated and each resulting inner stream is run concurrently,
@@ -4568,7 +4299,6 @@
       * res3: scodec.bits.ByteVector = ByteVector(5 bytes, 0x0001020304)
       * }}}
       */
-<<<<<<< HEAD
     def to(collector: Collector[O]): G[collector.Out] = {
       implicit val G: Monad[G] = compiler.target
       // G.unit suspends creation of the mutable builder
@@ -4577,24 +4307,6 @@
         builder <- compiler(underlying, collector.newBuilder) { (acc, c) => acc += c; acc }
       } yield builder.result
     }
-=======
-    def to(collector: Collector[O]): G[collector.Out] = to_(collector)
-
-    @inline private def to_(collector: Collector[O]): G[collector.Out] =
-      compiler(self, () => collector.newBuilder)((acc, c) => { acc += c; acc }, _.result)
-
-    // TODO Delete this in 3.0
-    private[Stream] def to[C[_]](implicit f: Factory[O, C[O]]): G[C[O]] = to_(f)
-
-    /** Compiles this stream in to a value of the target effect type `F` by logging
-      * the output values to a `Chunk`.
-      *
-      * When this method has returned, the stream has not begun execution -- this method simply
-      * compiles the stream down to the target effect type.
-      */
-    @deprecated("2.0.2", "Use .compile.to(Chunk) instead")
-    def toChunk: G[Chunk[O]] = to_(Chunk)
->>>>>>> d2046322
 
     /** Compiles this stream in to a value of the target effect type `F` by logging
       * the output values to a `List`. Equivalent to `to[List]`.
@@ -4622,23 +4334,7 @@
       * res0: Vector[Int] = Vector(0, 1, 2, 3, 4)
       * }}}
       */
-<<<<<<< HEAD
     def toVector: G[Vector[O]] = to(Vector)
-=======
-    def toVector: G[Vector[O]] = to_(Vector)
-
-    /** Compiles this stream in to a value of the target effect type `F` by logging
-      * the output values to a `Map`.
-      *
-      * When this method has returned, the stream has not begun execution -- this method simply
-      * compiles the stream down to the target effect type.
-      */
-    @deprecated("2.0.2", "Use .compile.to(Map) instead")
-    def toMap[K, V](implicit ev: O <:< (K, V)): G[Map[K, V]] = {
-      val _ = ev
-      self.asInstanceOf[Stream[F, (K, V)]].compile.to_(Map)
-    }
->>>>>>> d2046322
   }
 
   /** When merging multiple streams, this represents step of one leg.
@@ -4766,17 +4462,7 @@
     private[fs2] def covary[F[_]]: Pipe2[F, I, I2, O] = self.asInstanceOf[Pipe2[F, I, I2, O]]
   }
 
-<<<<<<< HEAD
-  /**
-    * `MonadError` instance for `Stream`.
-=======
-  // This is unsound! See #1838. Left for binary compatibility.
-  @deprecated("This is unsound! See #1838.", "2.3.1")
-  def covaryPurePipe[F[_], I, O](p: Pipe[Pure, I, O]): Pipe[F, I, O] =
-    p.covary[F]
-
   /** `MonadError` instance for `Stream`.
->>>>>>> d2046322
     *
     * @example {{{
     * scala> import cats.syntax.all._
