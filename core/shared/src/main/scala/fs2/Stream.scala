/*
 * Copyright (c) 2013 Functional Streams for Scala
 *
 * Permission is hereby granted, free of charge, to any person obtaining a copy of
 * this software and associated documentation files (the "Software"), to deal in
 * the Software without restriction, including without limitation the rights to
 * use, copy, modify, merge, publish, distribute, sublicense, and/or sell copies of
 * the Software, and to permit persons to whom the Software is furnished to do so,
 * subject to the following conditions:
 *
 * The above copyright notice and this permission notice shall be included in all
 * copies or substantial portions of the Software.
 *
 * THE SOFTWARE IS PROVIDED "AS IS", WITHOUT WARRANTY OF ANY KIND, EXPRESS OR
 * IMPLIED, INCLUDING BUT NOT LIMITED TO THE WARRANTIES OF MERCHANTABILITY, FITNESS
 * FOR A PARTICULAR PURPOSE AND NONINFRINGEMENT. IN NO EVENT SHALL THE AUTHORS OR
 * COPYRIGHT HOLDERS BE LIABLE FOR ANY CLAIM, DAMAGES OR OTHER LIABILITY, WHETHER
 * IN AN ACTION OF CONTRACT, TORT OR OTHERWISE, ARISING FROM, OUT OF OR IN
 * CONNECTION WITH THE SOFTWARE OR THE USE OR OTHER DEALINGS IN THE SOFTWARE.
 */

package fs2

import scala.annotation.tailrec
import scala.concurrent.TimeoutException
import scala.concurrent.duration._

import cats.{Eval => _, _}
import cats.data.Ior
import cats.effect.{Concurrent, SyncIO}
import cats.effect.kernel._
import cats.effect.kernel.implicits._
import cats.effect.std.{Console, Queue, Semaphore}
import cats.effect.Resource.ExitCase
import cats.syntax.all._

import fs2.compat._
import fs2.concurrent._
import fs2.internal._

import scala.collection.mutable.ArrayBuffer

/** A stream producing output of type `O` and which may evaluate `F` effects.
  *
  * - '''Purely functional''' a value of type `Stream[F, O]` _describes_ an effectful computation.
  *    A function that returns a `Stream[F, O]` builds a _description_ of an effectful computation,
  *    but does not perform them. The methods of the `Stream` class derive new descriptions from others.
  *    This is similar to how effect types like `cats.effect.IO` and `monix.Task` build descriptions of
  *    computations.
  *
  * - '''Pull''': to evaluate a stream, a consumer pulls its values from it, by repeatedly performing one pull step at a time.
  *   Each step is a `F`-effectful computation that may yield some `O` values (or none), and a stream from which to continue pulling.
  *   The consumer controls the evaluation of the stream, which effectful operations are performed, and when.
  *
  * - '''Non-Strict''': stream evaluation only pulls from the stream a prefix large enough to compute its results.
  *   Thus, although a stream may yield an unbounded number of values or, after successfully yielding several values,
  *   either raise an error or hang up and never yield any value, the consumer need not reach those points of failure.
  *   For the same reason, in general, no effect in `F` is evaluated unless and until the consumer needs it.
  *
  * - '''Abstract''': a stream needs not be a plain finite list of fixed effectful computations in F.
  *   It can also represent an input or output connection through which data incrementally arrives.
  *   It can represent an effectful computation, such as reading the system's time, that can be re-evaluated
  *   as often as the consumer of the stream requires.
  *
  * === Special properties for streams ===
  *
  * There are some special properties or cases of streams:
  *  - A stream is '''finite''' if we can reach the end after a limited number of pull steps,
  *    which may yield a finite number of values. It is '''empty''' if it terminates and yields no values.
  *  - A '''singleton''' stream is a stream that ends after yielding one single value.
  *  - A '''pure''' stream is one in which the `F` is [[Pure]], which indicates that it evaluates no effects.
  *  - A '''never''' stream is a stream that never terminates and never yields any value.
  *
  * == Pure Streams and operations ==
  *
  * We can sometimes think of streams, naively, as lists of `O` elements with `F`-effects.
  * This is particularly true for '''pure''' streams, which are instances of `Stream` which use the [[Pure]] effect type.
  * We can convert every ''pure and finite'' stream into a `List[O]` using the `.toList` method.
  * Also, we can convert pure ''infinite'' streams into instances of the `Stream[O]` class from the Scala standard library.
  *
  * A method of the `Stream` class is '''pure''' if it can be applied to pure streams. Such methods are identified
  * in that their signature includes no type-class constraint (or implicit parameter) on the `F` method.
  * Pure methods in `Stream[F, O]` can be projected ''naturally'' to methods in the `List` class, which means
  * that applying the stream's method and converting the result to a list gets the same result as
  * first converting the stream to a list, and then applying list methods.
  *
  * Some methods that project directly to list are `map`, `filter`, `takeWhile`, etc.
  * There are other methods, like `exists` or `find`, that in the `List` class they return a value or an `Option`,
  * but their stream counterparts return an (either empty or singleton) stream.
  * Other methods, like `zipWithPrevious`, have a more complicated but still pure translation to list methods.
  *
  * == Type-Class instances and laws of the Stream Operations ==
  *
  * Laws (using infix syntax):
  *
  * `append` forms a monoid in conjunction with `empty`:
  *   - `empty append s == s` and `s append empty == s`.
  *   - `(s1 append s2) append s3 == s1 append (s2 append s3)`
  *
  * And `cons` is consistent with using `++` to prepend a single chunk:
  *   - `s.cons(c) == Stream.chunk(c) ++ s`
  *
  * `Stream.raiseError` propagates until being caught by `handleErrorWith`:
  *   - `Stream.raiseError(e) handleErrorWith h == h(e)`
  *   - `Stream.raiseError(e) ++ s == Stream.raiseError(e)`
  *   - `Stream.raiseError(e) flatMap f == Stream.raiseError(e)`
  *
  * `Stream` forms a monad with `emit` and `flatMap`:
  *   - `Stream.emit >=> f == f` (left identity)
  *   - `f >=> Stream.emit === f` (right identity - note weaker equality notion here)
  *   - `(f >=> g) >=> h == f >=> (g >=> h)` (associativity)
  *  where `Stream.emit(a)` is defined as `chunk(Chunk.singleton(a)) and
  *  `f >=> g` is defined as `a => a flatMap f flatMap g`
  *
  * The monad is the list-style sequencing monad:
  *   - `(a ++ b) flatMap f == (a flatMap f) ++ (b flatMap f)`
  *   - `Stream.empty flatMap f == Stream.empty`
  *
  * == Technical notes==
  *
  * ''Note:'' since the chunk structure of the stream is observable, and
  * `s flatMap Stream.emit` produces a stream of singleton chunks,
  * the right identity law uses a weaker notion of equality, `===` which
  * normalizes both sides with respect to chunk structure:
  *
  *   `(s1 === s2) = normalize(s1) == normalize(s2)`
  *   where `==` is full equality
  *   (`a == b` iff `f(a)` is identical to `f(b)` for all `f`)
  *
  * `normalize(s)` can be defined as `s.flatMap(Stream.emit)`, which just
  * produces a singly-chunked stream from any input stream `s`.
  *
  * For instance, for a stream `s` and a function `f: A => B`,
  * - the result of `s.map(f)` is a Stream with the same _chunking_ as the `s`; wheras...
  * - the result of `s.flatMap(x => S.emit(f(x)))` is a Stream structured as a sequence of singleton chunks.
  * The latter is using the definition of `map` that is derived from the `Monad` instance.
  *
  * This is not unlike equality for maps or sets, which is defined by which elements they contain,
  * not by how these are spread between a tree's branches or a hashtable buckets.
  * However, a `Stream` structure can be _observed_ through the `chunks` method,
  * so two streams "_equal_" under that notion may give different results through this method.
  *
  * ''Note:'' For efficiency `[[Stream.map]]` function operates on an entire
  * chunk at a time and preserves chunk structure, which differs from
  * the `map` derived from the monad (`s map f == s flatMap (f andThen Stream.emit)`)
  * which would produce singleton chunk. In particular, if `f` throws errors, the
  * chunked version will fail on the first ''chunk'' with an error, while
  * the unchunked version will fail on the first ''element'' with an error.
  * Exceptions in pure code like this are strongly discouraged.
  *
  * @hideImplicitConversion PureOps
  * @hideImplicitConversion IdOps
  */
final class Stream[+F[_], +O] private[fs2] (private[fs2] val underlying: Pull[F, O, Unit]) {

  /** Appends `s2` to the end of this stream.
    *
    * @example {{{
    * scala> (Stream(1,2,3) ++ Stream(4,5,6)).toList
    * res0: List[Int] = List(1, 2, 3, 4, 5, 6)
    * }}}
    *
    * If `this` stream is infinite, then the result is equivalent to `this`.
    */
  def ++[F2[x] >: F[x], O2 >: O](s2: => Stream[F2, O2]): Stream[F2, O2] =
    new Stream(underlying >> s2.underlying)

  /** Appends `s2` to the end of this stream. Alias for `s1 ++ s2`. */
  def append[F2[x] >: F[x], O2 >: O](s2: => Stream[F2, O2]): Stream[F2, O2] =
    this ++ s2

  /** Equivalent to `val o2Memoized = o2; _.map(_ => o2Memoized)`.
    *
    * @example {{{
    * scala> Stream(1,2,3).as(0).toList
    * res0: List[Int] = List(0, 0, 0)
    * }}}
    */
  def as[O2](o2: O2): Stream[F, O2] = map(_ => o2)

  /** Returns a stream of `O` values wrapped in `Right` until the first error, which is emitted wrapped in `Left`.
    *
    * @example {{{
    * scala> import cats.effect.SyncIO
    * scala> (Stream(1,2,3) ++ Stream.raiseError[SyncIO](new RuntimeException) ++ Stream(4,5,6)).attempt.compile.toList.unsafeRunSync()
    * res0: List[Either[Throwable,Int]] = List(Right(1), Right(2), Right(3), Left(java.lang.RuntimeException))
    * }}}
    *
    * [[rethrow]] is the inverse of `attempt`, with the caveat that anything after the first failure is discarded.
    */
  def attempt: Stream[F, Either[Throwable, O]] =
    map(Right(_): Either[Throwable, O]).handleErrorWith(e => Stream.emit(Left(e)))

  /** Retries on failure, returning a stream of attempts that can
    * be manipulated with standard stream operations such as `take`,
    * `collectFirst` and `interruptWhen`.
    *
    * Note: The resulting stream does *not* automatically halt at the
    * first successful attempt. Also see `retry`.
    */
  def attempts[F2[x] >: F[x]: Temporal](
      delays: Stream[F2, FiniteDuration]
  ): Stream[F2, Either[Throwable, O]] =
    attempt ++ delays.flatMap(delay => Stream.sleep_(delay) ++ attempt)

  /** Broadcasts every value of the stream through the pipes provided
    * as arguments.
    *
    * Each pipe can have a different implementation if required, and
    * they are all guaranteed to see every `O` pulled from the source
    * stream.
    *
    * The pipes are all run concurrently with each other, but note
    * that elements are pulled from the source as chunks, and the next
    * chunk is pulled only when all pipes are done with processing the
    * current chunk, which prevents faster pipes from getting too far ahead.
    *
    * In other words, this behaviour slows down processing of incoming
    * chunks by faster pipes until the slower ones have caught up. If
    * this is not desired, consider using the `prefetch` and
    * `prefetchN` combinators on the slow pipes.
    */
  def broadcastThrough[F2[x] >: F[x]: Concurrent, O2](
      pipes: Pipe[F2, O, O2]*
  ): Stream[F2, O2] =
    Stream
      .eval {
        (
          cats.effect.std.CountDownLatch[F2](pipes.length),
          fs2.concurrent.Topic[F2, Chunk[O]]
        ).tupled
      }
      .flatMap { case (latch, topic) =>
        def produce = chunks.through(topic.publish)

        def consume(pipe: Pipe[F2, O, O2]): Pipe[F2, Chunk[O], O2] =
          _.flatMap(Stream.chunk).through(pipe)

        Stream(pipes: _*)
          .map { pipe =>
            Stream
              .resource(topic.subscribeAwait(1))
              .flatMap { sub =>
                // crucial that awaiting on the latch is not passed to
                // the pipe, so that the pipe cannot interrupt it and alter
                // the latch count
                Stream.exec(latch.release >> latch.await) ++ sub.through(consume(pipe))
              }
          }
          .parJoinUnbounded
          .concurrently(Stream.eval(latch.await) ++ produce)
      }

  /** Behaves like the identity function, but requests `n` elements at a time from the input.
    *
    * @example {{{
    * scala> import cats.effect.SyncIO
    * scala> val buf = new scala.collection.mutable.ListBuffer[String]()
    * scala> Stream.range(0, 100).covary[SyncIO].
    *      |   evalMap(i => SyncIO { buf += s">$i"; i }).
    *      |   buffer(4).
    *      |   evalMap(i => SyncIO { buf += s"<$i"; i }).
    *      |   take(10).
    *      |   compile.toVector.unsafeRunSync()
    * res0: Vector[Int] = Vector(0, 1, 2, 3, 4, 5, 6, 7, 8, 9)
    * scala> buf.toList
    * res1: List[String] = List(>0, >1, >2, >3, <0, <1, <2, <3, >4, >5, >6, >7, <4, <5, <6, <7, >8, >9, >10, >11, <8, <9)
    * }}}
    */
  def buffer(n: Int): Stream[F, O] =
    if (n <= 0) this
    else
      this.repeatPull {
        _.unconsN(n, allowFewer = true).flatMap {
          case Some((hd, tl)) => Pull.output(hd).as(Some(tl))
          case None           => Pull.pure(None)
        }
      }

  /** Behaves like the identity stream, but emits no output until the source is exhausted.
    *
    * @example {{{
    * scala> import cats.effect.SyncIO
    * scala> val buf = new scala.collection.mutable.ListBuffer[String]()
    * scala> Stream.range(0, 10).covary[SyncIO].
    *      |   evalMap(i => SyncIO { buf += s">$i"; i }).
    *      |   bufferAll.
    *      |   evalMap(i => SyncIO { buf += s"<$i"; i }).
    *      |   take(4).
    *      |   compile.toVector.unsafeRunSync()
    * res0: Vector[Int] = Vector(0, 1, 2, 3)
    * scala> buf.toList
    * res1: List[String] = List(>0, >1, >2, >3, >4, >5, >6, >7, >8, >9, <0, <1, <2, <3)
    * }}}
    */
  def bufferAll: Stream[F, O] = bufferBy(_ => true)

  /** Behaves like the identity stream, but requests elements from its
    * input in blocks that end whenever the predicate switches from true to false.
    *
    * @example {{{
    * scala> import cats.effect.SyncIO
    * scala> val buf = new scala.collection.mutable.ListBuffer[String]()
    * scala> Stream.range(0, 10).covary[SyncIO].
    *      |   evalMap(i => SyncIO { buf += s">$i"; i }).
    *      |   bufferBy(_ % 2 == 0).
    *      |   evalMap(i => SyncIO { buf += s"<$i"; i }).
    *      |   compile.toVector.unsafeRunSync()
    * res0: Vector[Int] = Vector(0, 1, 2, 3, 4, 5, 6, 7, 8, 9)
    * scala> buf.toList
    * res1: List[String] = List(>0, >1, <0, <1, >2, >3, <2, <3, >4, >5, <4, <5, >6, >7, <6, <7, >8, >9, <8, <9)
    * }}}
    */
  def bufferBy(f: O => Boolean): Stream[F, O] = {
    def dumpBuffer(bb: List[Chunk[O]]): Pull[F, O, Unit] =
      bb.reverse.foldLeft(Pull.done: Pull[F, O, Unit])((acc, c) => acc >> Pull.output(c))

    def go(buffer: List[Chunk[O]], last: Boolean, s: Stream[F, O]): Pull[F, O, Unit] =
      s.pull.uncons.flatMap {
        case Some((hd, tl)) =>
          val (out, buf, newLast) =
            hd.foldLeft((Nil: List[Chunk[O]], Vector.empty[O], last)) {
              case ((out, buf, last), i) =>
                val cur = f(i)
                if (!cur && last)
                  (Chunk.vector(buf :+ i) :: out, Vector.empty, cur)
                else (out, buf :+ i, cur)
            }
          if (out.isEmpty)
            go(Chunk.vector(buf) :: buffer, newLast, tl)
          else
            dumpBuffer(buffer) >> dumpBuffer(out) >> go(List(Chunk.vector(buf)), newLast, tl)

        case None => dumpBuffer(buffer)
      }
    go(Nil, false, this).stream
  }

  /** Emits only elements that are distinct from their immediate predecessors,
    * using natural equality for comparison.
    *
    * @example {{{
    * scala> Stream(1,1,2,2,2,3,3).changes.toList
    * res0: List[Int] = List(1, 2, 3)
    * }}}
    */
  def changes[O2 >: O](implicit eq: Eq[O2]): Stream[F, O2] =
    filterWithPrevious(eq.neqv)

  /** Emits only elements that are distinct from their immediate predecessors
    * according to `f`, using natural equality for comparison.
    *
    * Note that `f` is called for each element in the stream multiple times
    * and hence should be fast (e.g., an accessor). It is not intended to be
    * used for computationally intensive conversions. For such conversions,
    * consider something like: `src.map(o => (o, f(o))).changesBy(_._2).map(_._1)`
    *
    * @example {{{
    * scala> Stream(1,1,2,4,6,9).changesBy(_ % 2).toList
    * res0: List[Int] = List(1, 2, 9)
    * }}}
    */
  def changesBy[O2](f: O => O2)(implicit eq: Eq[O2]): Stream[F, O] =
    filterWithPrevious((o1, o2) => eq.neqv(f(o1), f(o2)))

  /** Collects all output chunks in to a single chunk and emits it at the end of the
    * source stream. Note: if more than 2^32-1 elements are collected, this operation
    * will fail.
    *
    * @example {{{
    * scala> (Stream(1) ++ Stream(2, 3) ++ Stream(4, 5, 6)).chunkAll.toList
    * res0: List[Chunk[Int]] = List(Chunk(1, 2, 3, 4, 5, 6))
    * }}}
    */
  def chunkAll: Stream[F, Chunk[O]] = {
    def loop(s: Stream[F, O], acc: Chunk[O]): Pull[F, Chunk[O], Unit] =
      s.pull.uncons.flatMap {
        case Some((hd, tl)) => loop(tl, acc ++ hd)
        case None           => Pull.output1(acc)
      }
    loop(this, Chunk.empty).stream
  }

  /** Outputs all chunks from the source stream.
    *
    * @example {{{
    * scala> (Stream(1) ++ Stream(2, 3) ++ Stream(4, 5, 6)).chunks.toList
    * res0: List[Chunk[Int]] = List(Chunk(1), Chunk(2, 3), Chunk(4, 5, 6))
    * }}}
    */
  def chunks: Stream[F, Chunk[O]] =
    this.repeatPull(_.uncons.flatMap {
      case None           => Pull.pure(None)
      case Some((hd, tl)) => Pull.output1(hd).as(Some(tl))
    })

  /** Outputs chunk with a limited maximum size, splitting as necessary.
    *
    * @example {{{
    * scala> (Stream(1) ++ Stream(2, 3) ++ Stream(4, 5, 6)).chunkLimit(2).toList
    * res0: List[Chunk[Int]] = List(Chunk(1), Chunk(2, 3), Chunk(4, 5), Chunk(6))
    * }}}
    */
  def chunkLimit(n: Int): Stream[F, Chunk[O]] =
    this.repeatPull {
      _.unconsLimit(n).flatMap {
        case None           => Pull.pure(None)
        case Some((hd, tl)) => Pull.output1(hd).as(Some(tl))
      }
    }

  /** Outputs chunks of size larger than N
    *
    * Chunks from the source stream are split as necessary.
    *
    * If `allowFewerTotal` is true,
    * if the stream is smaller than N, should the elements be included
    *
    * @example {{{
    * scala> (Stream(1,2) ++ Stream(3,4) ++ Stream(5,6,7)).chunkMin(3).toList
    * res0: List[Chunk[Int]] = List(Chunk(1, 2, 3, 4), Chunk(5, 6, 7))
    * }}}
    */
  def chunkMin(n: Int, allowFewerTotal: Boolean = true): Stream[F, Chunk[O]] = {
    // Untyped Guarantee: accFull.size >= n | accFull.size == 0
    def go[A](nextChunk: Chunk[A], s: Stream[F, A]): Pull[F, Chunk[A], Unit] =
      s.pull.uncons.flatMap {
        case None =>
          if (allowFewerTotal && nextChunk.size > 0)
            Pull.output1(nextChunk)
          else
            Pull.done
        case Some((hd, tl)) =>
          val next = nextChunk ++ hd
          if (next.size >= n)
            Pull.output1(next) >> go(Chunk.empty, tl)
          else
            go(next, tl)
      }

    this.pull.uncons.flatMap {
      case None => Pull.done
      case Some((hd, tl)) =>
        if (hd.size >= n)
          Pull.output1(hd) >> go(Chunk.empty, tl)
        else go(hd, tl)
    }.stream
  }

  /** Outputs chunks of size `n`.
    *
    * Chunks from the source stream are split as necessary.
    * If `allowFewer` is true, the last chunk that is emitted may have less than `n` elements.
    *
    * @example {{{
    * scala> Stream(1,2,3).repeat.chunkN(2).take(5).toList
    * res0: List[Chunk[Int]] = List(Chunk(1, 2), Chunk(3, 1), Chunk(2, 3), Chunk(1, 2), Chunk(3, 1))
    * }}}
    */
  def chunkN(n: Int, allowFewer: Boolean = true): Stream[F, Chunk[O]] =
    this.repeatPull {
      _.unconsN(n, allowFewer).flatMap {
        case Some((hd, tl)) => Pull.output1(hd).as(Some(tl))
        case None           => Pull.pure(None)
      }
    }

  /** Filters and maps simultaneously. Calls `collect` on each chunk in the stream.
    *
    * @example {{{
    * scala> Stream(Some(1), Some(2), None, Some(3), None, Some(4)).collect { case Some(i) => i }.toList
    * res0: List[Int] = List(1, 2, 3, 4)
    * }}}
    */
  def collect[O2](pf: PartialFunction[O, O2]): Stream[F, O2] =
    mapChunks(_.collect(pf))

  /** Emits the first element of the stream for which the partial function is defined.
    *
    * @example {{{
    * scala> Stream(None, Some(1), Some(2), None, Some(3)).collectFirst { case Some(i) => i }.toList
    * res0: List[Int] = List(1)
    * }}}
    */
  def collectFirst[O2](pf: PartialFunction[O, O2]): Stream[F, O2] =
    this.pull
      .find(pf.isDefinedAt)
      .flatMap {
        case None          => Pull.done
        case Some((hd, _)) => Pull.output1(pf(hd))
      }
      .stream

  /** Like [[collect]] but terminates as soon as the partial function is undefined.
    *
    * @example {{{
    * scala> Stream(Some(1), Some(2), Some(3), None, Some(4)).collectWhile { case Some(i) => i }.toList
    * res0: List[Int] = List(1, 2, 3)
    * }}}
    */
  def collectWhile[O2](pf: PartialFunction[O, O2]): Stream[F, O2] =
    takeWhile(pf.isDefinedAt).map(pf)

  /** Gets a projection of this stream that allows converting it to an `F[..]` in a number of ways.
    *
    * @example {{{
    * scala> import cats.effect.SyncIO
    * scala> val prg: SyncIO[Vector[Int]] = Stream.eval(SyncIO(1)).append(Stream(2,3,4)).compile.toVector
    * scala> prg.unsafeRunSync()
    * res2: Vector[Int] = Vector(1, 2, 3, 4)
    * }}}
    */
  def compile[F2[x] >: F[x], G[_], O2 >: O](implicit
      compiler: Compiler[F2, G]
  ): Stream.CompileOps[F2, G, O2] =
    new Stream.CompileOps[F2, G, O2](underlying)

  /** Runs the supplied stream in the background as elements from this stream are pulled.
    *
    * The resulting stream terminates upon termination of this stream. The background stream will
    * be interrupted at that point. Early termination of `that` does not terminate the resulting stream.
    *
    * Any errors that occur in either `this` or `that` stream result in the overall stream terminating
    * with an error.
    *
    * Upon finalization, the resulting stream will interrupt the background stream and wait for it to be
    * finalized.
    *
    * This method is equivalent to `this mergeHaltL that.drain`, just more efficient for `this` and `that` evaluation.
    *
    * @example {{{
    * scala> import cats.effect.IO, cats.effect.unsafe.implicits.global
    * scala> val data: Stream[IO,Int] = Stream.range(1, 10).covary[IO]
    * scala> Stream.eval(fs2.concurrent.SignallingRef[IO,Int](0)).flatMap(s => Stream(s).concurrently(data.evalMap(s.set))).flatMap(_.discrete).takeWhile(_ < 9, true).compile.last.unsafeRunSync()
    * res0: Option[Int] = Some(9)
    * }}}
    */
  def concurrently[F2[x] >: F[x], O2](
      that: Stream[F2, O2]
  )(implicit F: Concurrent[F2]): Stream[F2, O] = {
    val fstream: F2[Stream[F2, O]] = for {
      interrupt <- F.deferred[Unit]
      backResult <- F.deferred[Either[Throwable, Unit]]
    } yield {
      def watch[A](str: Stream[F2, A]) = str.interruptWhen(interrupt.get.attempt)

      val compileBack: F2[Boolean] = watch(that).compile.drain.attempt.flatMap {
        // Pass the result of backstream completion in the backResult deferred.
        // IF result of back-stream was failed, interrupt fore. Otherwise, let it be
        case r @ Right(_) => backResult.complete(r)
        case l @ Left(_)  => backResult.complete(l) >> interrupt.complete(())
      }

      // stop background process but await for it to finalise with a result
      // We use F.fromEither to bring errors from the back into the fore
      val stopBack: F2[Unit] = interrupt.complete(()) >> backResult.get.flatMap(F.fromEither)

      Stream.bracket(compileBack.start)(_ => stopBack) >> watch(this)
    }

    Stream.eval(fstream).flatten
  }

  /** Prepends a chunk onto the front of this stream.
    *
    * @example {{{
    * scala> Stream(1,2,3).cons(Chunk(-1, 0)).toList
    * res0: List[Int] = List(-1, 0, 1, 2, 3)
    * }}}
    */
  def cons[O2 >: O](c: Chunk[O2]): Stream[F, O2] =
    if (c.isEmpty) this else Stream.chunk(c) ++ this

  /** Prepends a chunk onto the front of this stream.
    *
    * @example {{{
    * scala> Stream(1,2,3).consChunk(Chunk.vector(Vector(-1, 0))).toList
    * res0: List[Int] = List(-1, 0, 1, 2, 3)
    * }}}
    */
  def consChunk[O2 >: O](c: Chunk[O2]): Stream[F, O2] =
    cons(c)

  /** Prepends a single value onto the front of this stream.
    *
    * @example {{{
    * scala> Stream(1,2,3).cons1(0).toList
    * res0: List[Int] = List(0, 1, 2, 3)
    * }}}
    */
  def cons1[O2 >: O](o: O2): Stream[F, O2] =
    cons(Chunk.singleton(o))

  /** Lifts this stream to the specified effect and output types.
    *
    * @example {{{
    * scala> import cats.effect.IO
    * scala> Stream.empty.covaryAll[IO,Int]
    * res0: Stream[IO,Int] = Stream(..)
    * }}}
    */
  def covaryAll[F2[x] >: F[x], O2 >: O]: Stream[F2, O2] = this

  /** Lifts this stream to the specified output type.
    *
    * @example {{{
    * scala> Stream(Some(1), Some(2), Some(3)).covaryOutput[Option[Int]]
    * res0: Stream[Pure,Option[Int]] = Stream(..)
    * }}}
    */
  def covaryOutput[O2 >: O]: Stream[F, O2] = this

  /** Debounce the stream with a minimum period of `d` between each element.
    *
    * Use-case: if this is a stream of updates about external state, we may
    * want to refresh (side-effectful) once every 'd' milliseconds, and every
    * time we refresh we only care about the latest update.
    *
    * @return A stream whose values is an in-order, not necessarily strict
    * subsequence of this stream, and whose evaluation will force a delay
    * `d` between emitting each element. The exact subsequence would depend
    * on the chunk structure of this stream, and the timing they arrive.
    *
    * @example {{{
    * scala> import scala.concurrent.duration._, cats.effect.IO, cats.effect.unsafe.implicits.global
    * scala> val s = Stream(1, 2, 3) ++ Stream.sleep_[IO](500.millis) ++ Stream(4, 5) ++ Stream.sleep_[IO](10.millis) ++ Stream(6)
    * scala> val s2 = s.debounce(100.milliseconds)
    * scala> s2.compile.toVector.unsafeRunSync()
    * res0: Vector[Int] = Vector(3, 6)
    * }}}
    */
  def debounce[F2[x] >: F[x]](
      d: FiniteDuration
  )(implicit F: Temporal[F2]): Stream[F2, O] = Stream.force {
    for {
      chan <- Channel.bounded[F2, O](1)
      ref <- F.ref[Option[O]](None)
    } yield {
      val sendLatest: F2[Unit] =
        ref.getAndSet(None).flatMap(_.traverse_(chan.send))

      def sendItem(o: O): F2[Unit] =
        ref.getAndSet(Some(o)).flatMap {
          case None    => (F.sleep(d) >> sendLatest).start.void
          case Some(_) => F.unit
        }

      def go(tl: Pull[F2, O, Unit]): Pull[F2, INothing, Unit] =
        Pull.uncons(tl).flatMap {
          // Note: hd is non-empty, so hd.last.get is safe
          case Some((hd, tl)) => Pull.eval(sendItem(hd.last.get)) >> go(tl)
          case None           => Pull.eval(sendLatest >> chan.close.void)
        }

      val debouncedSend: Stream[F2, INothing] = new Stream(go(this.underlying))

      chan.stream.concurrently(debouncedSend)
    }
  }

  /** Throttles the stream to the specified `rate`. Unlike [[debounce]], [[metered]] doesn't drop elements.
    *
    * Provided `rate` should be viewed as maximum rate:
    * resulting rate can't exceed the output rate of `this` stream.
    */
  def metered[F2[x] >: F[x]: Temporal](rate: FiniteDuration): Stream[F2, O] =
    Stream.fixedRate[F2](rate).zipRight(this)

<<<<<<< HEAD
  /**
   * Provides the same functionality as [[metered]] but begins immediately instead of waiting for `rate`
   */
  def meteredStartImmediately[F2[x] >: F[x]: Timer](rate: FiniteDuration): Stream[F2, O] =
    (Stream.emit(()) ++ Stream.fixedRate[F2](rate)).zipRight(this)

  /**
    * Logs the elements of this stream as they are pulled.
=======
  /** Logs the elements of this stream as they are pulled.
>>>>>>> 26b03ffb
    *
    * By default, `toString` is called on each element and the result is printed
    * to standard out. To change formatting, supply a value for the `formatter`
    * param. To change the destination, supply a value for the `logger` param.
    *
    * This method does not change the chunk structure of the stream. To debug the
    * chunk structure, see [[debugChunks]].
    *
    * Logging is not done in `F` because this operation is intended for debugging,
    * including pure streams.
    *
    * @example {{{
    * scala> Stream(1, 2).append(Stream(3, 4)).debug(o => s"a: $o").toList
    * a: 1
    * a: 2
    * a: 3
    * a: 4
    * res0: List[Int] = List(1, 2, 3, 4)
    * }}}
    */
  def debug[O2 >: O](
      formatter: O2 => String = (o2: O2) => o2.toString,
      logger: String => Unit = println(_)
  ): Stream[F, O] =
    map { o =>
      logger(formatter(o))
      o
    }

  /** Like [[debug]] but logs chunks as they are pulled instead of individual elements.
    *
    * @example {{{
    * scala> Stream(1, 2, 3).append(Stream(4, 5, 6)).debugChunks(c => s"a: $c").buffer(2).debugChunks(c => s"b: $c").toList
    * a: Chunk(1, 2, 3)
    * b: Chunk(1, 2)
    * a: Chunk(4, 5, 6)
    * b: Chunk(3, 4)
    * b: Chunk(5, 6)
    * res0: List[Int] = List(1, 2, 3, 4, 5, 6)
    * }}}
    */
  def debugChunks[O2 >: O](
      formatter: Chunk[O2] => String = (os: Chunk[O2]) => os.toString,
      logger: String => Unit = println(_)
  ): Stream[F, O] =
    chunks.flatMap { os =>
      logger(formatter(os))
      Stream.chunk(os)
    }

  /** Returns a stream that when run, sleeps for duration `d` and then pulls from this stream.
    *
    * Alias for `sleep_[F](d) ++ this`.
    */
  def delayBy[F2[x] >: F[x]: Temporal](d: FiniteDuration): Stream[F2, O] =
    Stream.sleep_[F2](d) ++ this

  /** Skips the first element that matches the predicate.
    *
    * @example {{{
    * scala> Stream.range(1, 10).delete(_ % 2 == 0).toList
    * res0: List[Int] = List(1, 3, 4, 5, 6, 7, 8, 9)
    * }}}
    */
  def delete(p: O => Boolean): Stream[F, O] =
    this.pull
      .takeWhile(o => !p(o))
      .flatMap {
        case None    => Pull.done
        case Some(s) => s.drop(1).pull.echo
      }
      .stream

  /** Removes all output values from this stream.
    *
    * Often used with `merge` to run one side of the merge for its effect
    * while getting outputs from the opposite side of the merge.
    *
    * @example {{{
    * scala> import cats.effect.SyncIO
    * scala> Stream.eval(SyncIO(println("x"))).drain.compile.toVector.unsafeRunSync()
    * res0: Vector[INothing] = Vector()
    * }}}
    */
  def drain: Stream[F, INothing] =
    this.repeatPull(_.uncons.flatMap(uc => Pull.pure(uc.map(_._2))))

  /** Drops `n` elements of the input, then echoes the rest.
    *
    * @example {{{
    * scala> Stream.range(0,10).drop(5).toList
    * res0: List[Int] = List(5, 6, 7, 8, 9)
    * }}}
    */
  def drop(n: Long): Stream[F, O] =
    this.pull.drop(n).flatMap(_.map(_.pull.echo).getOrElse(Pull.done)).stream

  /** Drops the last element.
    *
    * @example {{{
    * scala> Stream.range(0,10).dropLast.toList
    * res0: List[Int] = List(0, 1, 2, 3, 4, 5, 6, 7, 8)
    * }}}
    */
  def dropLast: Stream[F, O] = dropLastIf(_ => true)

  /** Drops the last element if the predicate evaluates to true.
    *
    * @example {{{
    * scala> Stream.range(0,10).dropLastIf(_ > 5).toList
    * res0: List[Int] = List(0, 1, 2, 3, 4, 5, 6, 7, 8)
    * }}}
    */
  def dropLastIf(p: O => Boolean): Stream[F, O] = {
    def go(last: Chunk[O], s: Stream[F, O]): Pull[F, O, Unit] =
      s.pull.uncons.flatMap {
        case Some((hd, tl)) =>
          Pull.output(last) >> go(hd, tl)
        case None =>
          val o = last(last.size - 1)
          if (p(o)) {
            val (prefix, _) = last.splitAt(last.size - 1)
            Pull.output(prefix)
          } else Pull.output(last)
      }
    this.pull.uncons.flatMap {
      case Some((hd, tl)) => go(hd, tl)
      case None           => Pull.done
    }.stream
  }

  /** Outputs all but the last `n` elements of the input.
    *
    * This is a '''pure''' stream operation: if `s` is a finite pure stream, then `s.dropRight(n).toList`
    * is equal to `this.toList.reverse.drop(n).reverse`.
    *
    * @example {{{
    * scala> Stream.range(0,10).dropRight(5).toList
    * res0: List[Int] = List(0, 1, 2, 3, 4)
    * }}}
    */
  def dropRight(n: Int): Stream[F, O] =
    if (n <= 0) this
    else {
      def go(acc: Chunk[O], s: Stream[F, O]): Pull[F, O, Unit] =
        s.pull.uncons.flatMap {
          case None => Pull.done
          case Some((hd, tl)) =>
            val all = acc ++ hd
            Pull.output(all.dropRight(n)) >> go(all.takeRight(n), tl)
        }
      go(Chunk.empty, this).stream
    }

  /** Like [[dropWhile]], but drops the first value which tests false.
    *
    * @example {{{
    * scala> Stream.range(0,10).dropThrough(_ != 4).toList
    * res0: List[Int] = List(5, 6, 7, 8, 9)
    * }}}
    *
    * '''Pure:''' if `this` is a finite pure stream, then `this.dropThrough(p).toList` is equal to
    *   `this.toList.dropWhile(p).drop(1)`
    */
  def dropThrough(p: O => Boolean): Stream[F, O] =
    this.pull
      .dropThrough(p)
      .flatMap(_.map(_.pull.echo).getOrElse(Pull.done))
      .stream

  /** Drops elements from the head of this stream until the supplied predicate returns false.
    *
    * @example {{{
    * scala> Stream.range(0,10).dropWhile(_ != 4).toList
    * res0: List[Int] = List(4, 5, 6, 7, 8, 9)
    * }}}
    *
    * '''Pure''' this operation maps directly to `List.dropWhile`
    */
  def dropWhile(p: O => Boolean): Stream[F, O] =
    this.pull
      .dropWhile(p)
      .flatMap(_.map(_.pull.echo).getOrElse(Pull.done))
      .stream

  /** Like `[[merge]]`, but tags each output with the branch it came from.
    *
    * @example {{{
    * scala> import scala.concurrent.duration._, cats.effect.IO, cats.effect.unsafe.implicits.global
    * scala> val s1 = Stream.awakeEvery[IO](1000.millis).scan(0)((acc, _) => acc + 1)
    * scala> val s = s1.either(Stream.sleep_[IO](500.millis) ++ s1).take(10)
    * scala> s.take(10).compile.toVector.unsafeRunSync()
    * res0: Vector[Either[Int,Int]] = Vector(Left(0), Right(0), Left(1), Right(1), Left(2), Right(2), Left(3), Right(3), Left(4), Right(4))
    * }}}
    */
  def either[F2[x] >: F[x]: Concurrent, O2](
      that: Stream[F2, O2]
  ): Stream[F2, Either[O, O2]] =
    map(Left(_)).merge(that.map(Right(_)))

  /** Enqueues the elements of this stream to the supplied queue.
    */
  def enqueueUnterminated[F2[x] >: F[x], O2 >: O](queue: Queue[F2, O2]): Stream[F2, Nothing] =
    this.foreach(queue.offer)

  /** Enqueues the chunks of this stream to the supplied queue.
    */
  def enqueueUnterminatedChunks[F2[x] >: F[x], O2 >: O](
      queue: Queue[F2, Chunk[O2]]
  ): Stream[F2, Nothing] =
    this.chunks.foreach(queue.offer)

  /** Enqueues the elements of this stream to the supplied queue and enqueues `None` when this stream terminates.
    */
  def enqueueNoneTerminated[F2[x] >: F[x], O2 >: O](
      queue: Queue[F2, Option[O2]]
  ): Stream[F2, Nothing] =
    this.noneTerminate.foreach(queue.offer)

  /** Enqueues the chunks of this stream to the supplied queue and enqueues `None` when this stream terminates.
    */
  def enqueueNoneTerminatedChunks[F2[x] >: F[x], O2 >: O](
      queue: Queue[F2, Option[Chunk[O2]]]
  ): Stream[F2, Nothing] =
    this.chunks.noneTerminate.foreach(queue.offer)

  /** Alias for `flatMap(o => Stream.eval(f(o)))`.
    *
    * @example {{{
    * scala> import cats.effect.SyncIO
    * scala> Stream(1,2,3,4).evalMap(i => SyncIO(println(i))).compile.drain.unsafeRunSync()
    * res0: Unit = ()
    * }}}
    *
    * Note this operator will de-chunk the stream back into chunks of size 1,
    * which has performance implications. For maximum performance, `evalMapChunk`
    * is available, however, with caveats.
    */
  def evalMap[F2[x] >: F[x], O2](f: O => F2[O2]): Stream[F2, O2] =
    flatMap(o => Stream.eval(f(o)))

  /** Like `evalMap`, but operates on chunks for performance. This means this operator
    * is not lazy on every single element, rather on the chunks.
    *
    * For instance, `evalMap` would only print twice in the follow example (note the `take(2)`):
    * @example {{{
    * scala> import cats.effect.SyncIO
    * scala> Stream(1,2,3,4).evalMap(i => SyncIO(println(i))).take(2).compile.drain.unsafeRunSync()
    * res0: Unit = ()
    * }}}
    *
    * But with `evalMapChunk`, it will print 4 times:
    * @example {{{
    * scala> Stream(1,2,3,4).evalMapChunk(i => SyncIO(println(i))).take(2).compile.drain.unsafeRunSync()
    * res0: Unit = ()
    * }}}
    */
  def evalMapChunk[F2[x] >: F[x]: Applicative, O2](f: O => F2[O2]): Stream[F2, O2] =
    chunks.flatMap(o => Stream.evalUnChunk(o.traverse(f)))

  /** Like `[[Stream#mapAccumulate]]`, but accepts a function returning an `F[_]`.
    *
    * @example {{{
    * scala> import cats.effect.SyncIO
    * scala> Stream(1,2,3,4).covary[SyncIO].evalMapAccumulate(0)((acc,i) => SyncIO((i, acc + i))).compile.toVector.unsafeRunSync()
    * res0: Vector[(Int, Int)] = Vector((1,1), (2,3), (3,5), (4,7))
    * }}}
    */
  def evalMapAccumulate[F2[x] >: F[x], S, O2](
      s: S
  )(f: (S, O) => F2[(S, O2)]): Stream[F2, (S, O2)] = {
    def go(s: S, in: Stream[F2, O]): Pull[F2, (S, O2), Unit] =
      in.pull.uncons1.flatMap {
        case None => Pull.done
        case Some((hd, tl)) =>
          Pull.eval(f(s, hd)).flatMap { case (ns, o) =>
            Pull.output1((ns, o)) >> go(ns, tl)
          }
      }

    go(s, this).stream
  }

  /** Effectfully maps and filters the elements of the stream depending on the optionality of the result of the
    * application of the effectful function `f`.
    *
    * @example {{{
    * scala> import cats.effect.SyncIO, cats.syntax.all._
    * scala> Stream(1, 2, 3, 4, 5).evalMapFilter(n => SyncIO((n * 2).some.filter(_ % 4 == 0))).compile.toList.unsafeRunSync()
    * res0: List[Int] = List(4, 8)
    * }}}
    */
  def evalMapFilter[F2[x] >: F[x], O2](f: O => F2[Option[O2]]): Stream[F2, O2] =
    evalMap(f).collect { case Some(v) => v }

  /** Like `[[Stream#scan]]`, but accepts a function returning an `F[_]`.
    *
    * @example {{{
    * scala> import cats.effect.SyncIO
    * scala> Stream(1,2,3,4).covary[SyncIO].evalScan(0)((acc,i) => SyncIO(acc + i)).compile.toVector.unsafeRunSync()
    * res0: Vector[Int] = Vector(0, 1, 3, 6, 10)
    * }}}
    */
  def evalScan[F2[x] >: F[x], O2](z: O2)(f: (O2, O) => F2[O2]): Stream[F2, O2] = {
    def go(z: O2, s: Stream[F2, O]): Pull[F2, O2, Unit] =
      s.pull.uncons1.flatMap {
        case Some((hd, tl)) =>
          Pull.eval(f(z, hd)).flatMap(o => Pull.output1(o) >> go(o, tl))
        case None => Pull.done
      }
    (Pull.output1(z) >> go(z, this)).stream
  }

  /** Like `observe` but observes with a function `O => F[O2]` instead of a pipe.
    * Not as powerful as `observe` since not all pipes can be represented by `O => F[O2]`, but much faster.
    * Alias for `evalMap(o => f(o).as(o))`.
    */
  def evalTap[F2[x] >: F[x]: Functor, O2](f: O => F2[O2]): Stream[F2, O] =
    evalMap(o => f(o).as(o))

  /** Alias for `evalMapChunk(o => f(o).as(o))`.
    */
  def evalTapChunk[F2[x] >: F[x]: Applicative, O2](f: O => F2[O2]): Stream[F2, O] =
    evalMapChunk(o => f(o).as(o))

  /** Emits `true` as soon as a matching element is received, else `false` if no input matches.
    * '''Pure''': this operation maps to `List.exists`
    *
    * @example {{{
    * scala> Stream.range(0,10).exists(_ == 4).toList
    * res0: List[Boolean] = List(true)
    * scala> Stream.range(0,10).exists(_ == 10).toList
    * res1: List[Boolean] = List(false)
    * }}}
    * @return Either a singleton stream, or a `never` stream.
    *  - If `this` is a finite stream, the result is a singleton stream, with after yielding one single value.
    *    If `this` is empty, that value is the `mempty` of the instance of `Monoid`.
    *  - If `this` is a non-terminating stream, and no matter if it yields any value, then the result is
    *    equivalent to the `Stream.never`: it never terminates nor yields any value.
    */
  def exists(p: O => Boolean): Stream[F, Boolean] =
    this.pull.forall(!p(_)).flatMap(r => Pull.output1(!r)).stream

  /** Emits only inputs which match the supplied predicate.
    *
    * This is a '''pure''' operation, that projects directly into `List.filter`
    *
    * @example {{{
    * scala> Stream.range(0,10).filter(_ % 2 == 0).toList
    * res0: List[Int] = List(0, 2, 4, 6, 8)
    * }}}
    */
  def filter(p: O => Boolean): Stream[F, O] = mapChunks(_.filter(p))

  /** Like `filter`, but allows filtering based on an effect.
    *
    * Note: The result Stream will consist of chunks that are empty or 1-element-long.
    * If you want to operate on chunks after using it, consider buffering, e.g. by using [[buffer]].
    */
  def evalFilter[F2[x] >: F[x]](f: O => F2[Boolean]): Stream[F2, O] =
    flatMap(o => Stream.eval(f(o)).ifM(Stream.emit(o), Stream.empty))

  /** Like `filter`, but allows filtering based on an effect, with up to [[maxConcurrent]] concurrently running effects.
    * The ordering of emitted elements is unchanged.
    */
  def evalFilterAsync[F2[x] >: F[
    x
  ]: Concurrent](
      maxConcurrent: Int
  )(f: O => F2[Boolean]): Stream[F2, O] =
    parEvalMap[F2, Stream[F2, O]](maxConcurrent) { o =>
      f(o).map(if (_) Stream.emit(o) else Stream.empty)
    }.flatten

  /** Like `filterNot`, but allows filtering based on an effect.
    *
    * Note: The result Stream will consist of chunks that are empty or 1-element-long.
    * If you want to operate on chunks after using it, consider buffering, e.g. by using [[buffer]].
    */
  def evalFilterNot[F2[x] >: F[x]](f: O => F2[Boolean]): Stream[F2, O] =
    flatMap(o => Stream.eval(f(o)).ifM(Stream.empty, Stream.emit(o)))

  /** Like `filterNot`, but allows filtering based on an effect, with up to [[maxConcurrent]] concurrently running effects.
    * The ordering of emitted elements is unchanged.
    */
  def evalFilterNotAsync[F2[x] >: F[
    x
  ]: Concurrent](
      maxConcurrent: Int
  )(f: O => F2[Boolean]): Stream[F2, O] =
    parEvalMap[F2, Stream[F2, O]](maxConcurrent) { o =>
      f(o).map(if (_) Stream.empty else Stream.emit(o))
    }.flatten

  /** Like `filter`, but the predicate `f` depends on the previously emitted and
    * current elements.
    *
    * @example {{{
    * scala> Stream(1, -1, 2, -2, 3, -3, 4, -4).filterWithPrevious((previous, current) => previous < current).toList
    * res0: List[Int] = List(1, 2, 3, 4)
    * }}}
    */
  def filterWithPrevious(f: (O, O) => Boolean): Stream[F, O] = {
    def go(last: O, s: Stream[F, O]): Pull[F, O, Unit] =
      s.pull.uncons.flatMap {
        case None           => Pull.done
        case Some((hd, tl)) =>
          // Check if we can emit this chunk unmodified
          val (allPass, newLast) = hd.foldLeft((true, last)) { case ((acc, last), o) =>
            (acc && f(last, o), o)
          }
          if (allPass)
            Pull.output(hd) >> go(newLast, tl)
          else {
            val (acc, newLast) = hd.foldLeft((Vector.empty[O], last)) { case ((acc, last), o) =>
              if (f(last, o)) (acc :+ o, o)
              else (acc, last)
            }
            Pull.output(Chunk.vector(acc)) >> go(newLast, tl)
          }
      }
    this.pull.uncons1.flatMap {
      case None           => Pull.done
      case Some((hd, tl)) => Pull.output1(hd) >> go(hd, tl)
    }.stream
  }

  /** Emits the first input (if any) which matches the supplied predicate.
    *
    * @example {{{
    * scala> Stream.range(1,10).find(_ % 2 == 0).toList
    * res0: List[Int] = List(2)
    * }}}
    * '''Pure''' if `s` is a finite pure stream, `s.find(p).toList` is equal to `s.toList.find(p).toList`,
    *  where the second `toList` is to turn `Option` into `List`.
    */
  def find(f: O => Boolean): Stream[F, O] =
    this.pull
      .find(f)
      .flatMap {
        _.map { case (hd, _) => Pull.output1(hd) }.getOrElse(Pull.done)
      }
      .stream

  /** Creates a stream whose elements are generated by applying `f` to each output of
    * the source stream and concatenated all of the results.
    *
    * @example {{{
    * scala> Stream(1, 2, 3).flatMap { i => Stream.chunk(Chunk.seq(List.fill(i)(i))) }.toList
    * res0: List[Int] = List(1, 2, 2, 3, 3, 3)
    * }}}
    */
  def flatMap[F2[x] >: F[x], O2](
      f: O => Stream[F2, O2]
  )(implicit ev: NotGiven[O <:< Nothing]): Stream[F2, O2] = {
    val _ = ev
    new Stream(Pull.flatMapOutput[F, F2, O, O2](underlying, (o: O) => f(o).underlying))
  }

  /** Alias for `flatMap(_ => s2)`. */
  def >>[F2[x] >: F[x], O2](
      s2: => Stream[F2, O2]
  )(implicit ev: NotGiven[O <:< Nothing]): Stream[F2, O2] =
    flatMap(_ => s2)

  /** Flattens a stream of streams in to a single stream by concatenating each stream.
    * See [[parJoin]] and [[parJoinUnbounded]] for concurrent flattening of 'n' streams.
    */
  def flatten[F2[x] >: F[x], O2](implicit ev: O <:< Stream[F2, O2]): Stream[F2, O2] =
    flatMap(i => ev(i))

  /** Folds all inputs using an initial value `z` and supplied binary operator,
    * and emits a single element stream.
    *
    * @example {{{
    * scala> Stream(1, 2, 3, 4, 5).fold(0)(_ + _).toList
    * res0: List[Int] = List(15)
    * }}}
    */
  def fold[O2](z: O2)(f: (O2, O) => O2): Stream[F, O2] =
    this.pull.fold(z)(f).flatMap(Pull.output1).stream

  /** Folds all inputs using the supplied binary operator, and emits a single-element
    * stream, or the empty stream if the input is empty, or the never stream if the input is non-terminating.
    *
    * @example {{{
    * scala> Stream(1, 2, 3, 4, 5).fold1(_ + _).toList
    * res0: List[Int] = List(15)
    * }}}
    */
  def fold1[O2 >: O](f: (O2, O2) => O2): Stream[F, O2] =
    this.pull.fold1(f).flatMap(_.map(Pull.output1).getOrElse(Pull.done)).stream

  /** Alias for `map(f).foldMonoid`.
    *
    * @example {{{
    * scala> Stream(1, 2, 3, 4, 5).foldMap(_ => 1).toList
    * res0: List[Int] = List(5)
    * }}}
    */
  def foldMap[O2](f: O => O2)(implicit O2: Monoid[O2]): Stream[F, O2] =
    fold(O2.empty)((acc, o) => O2.combine(acc, f(o)))

  /** Folds this stream with the monoid for `O`.
    *
    * @return Either a singleton stream or a `never` stream:
    *  - If `this` is a finite stream, the result is a singleton stream.
    *    If `this` is empty, that value is the `mempty` of the instance of `Monoid`.
    *  - If `this` is a non-terminating stream, and no matter if it yields any value, then the result is
    *    equivalent to the `Stream.never`: it never terminates nor yields any value.
    *
    * @example {{{
    * scala> Stream(1, 2, 3, 4, 5).foldMonoid.toList
    * res0: List[Int] = List(15)
    * }}}
    */
  def foldMonoid[O2 >: O](implicit O: Monoid[O2]): Stream[F, O2] =
    fold(O.empty)(O.combine)

  /** Emits `false` and halts as soon as a non-matching element is received; or
    * emits a single `true` value if it reaches the stream end and every input before that matches the predicate;
    * or hangs without emitting values if the input is infinite and all inputs match the predicate.
    *
    * @example {{{
    * scala> Stream(1, 2, 3, 4, 5).forall(_ < 10).toList
    * res0: List[Boolean] = List(true)
    * }}}
    * @return Either a singleton or a never stream:
    * - '''If''' `this` yields an element `x` for which `¬ p(x)`, '''then'''
    *   a singleton stream with the value `false`. Pulling from the resultg
    *   performs all the effects needed until reaching the counterexample `x`.
    * - If `this` is a finite stream with no counterexamples of `p`, '''then''' a singleton stream with the `true` value.
    *   Pulling from the it will perform all effects of `this`.
    * - If `this` is an infinite stream and all its the elements satisfy  `p`, then the result
    *   is a `never` stream. Pulling from that stream will pull all effects from `this`.
    */
  def forall(p: O => Boolean): Stream[F, Boolean] =
    this.pull.forall(p).flatMap(Pull.output1).stream

  /** Like `evalMap` but discards the result of evaluation, resulting
    * in a stream with no elements.
    *
    * @example {{{
    * scala> import cats.effect.SyncIO
    * scala> Stream(1,2,3,4).foreach(i => SyncIO(println(i))).compile.drain.unsafeRunSync()
    * res0: Unit = ()
    * }}}
    */
  def foreach[F2[x] >: F[x]](f: O => F2[Unit]): Stream[F2, INothing] =
    flatMap(o => Stream.exec(f(o)))

  /** Partitions the input into a stream of chunks according to a discriminator function.
    *
    * Each chunk in the source stream is grouped using the supplied discriminator function
    * and the results of the grouping are emitted each time the discriminator function changes
    * values.
    *
    * Note: there is no limit to how large a group can become. To limit the group size, use
    * [[groupAdjacentByLimit]].
    *
    * @example {{{
    * scala> Stream("Hello", "Hi", "Greetings", "Hey").groupAdjacentBy(_.head).toList.map { case (k,vs) => k -> vs.toList }
    * res0: List[(Char,List[String])] = List((H,List(Hello, Hi)), (G,List(Greetings)), (H,List(Hey)))
    * }}}
    */
  def groupAdjacentBy[O2](f: O => O2)(implicit eq: Eq[O2]): Stream[F, (O2, Chunk[O])] =
    groupAdjacentByLimit(Int.MaxValue)(f)

  /** Like [[groupAdjacentBy]] but limits the size of emitted chunks.
    *
    * @example {{{
    * scala> Stream.range(0, 12).groupAdjacentByLimit(3)(_ / 4).toList
    * res0: List[(Int,Chunk[Int])] = List((0,Chunk(0, 1, 2)), (0,Chunk(3)), (1,Chunk(4, 5, 6)), (1,Chunk(7)), (2,Chunk(8, 9, 10)), (2,Chunk(11)))
    * }}}
    */
  def groupAdjacentByLimit[O2](
      limit: Int
  )(f: O => O2)(implicit eq: Eq[O2]): Stream[F, (O2, Chunk[O])] = {
    def go(current: Option[(O2, Chunk[O])], s: Stream[F, O]): Pull[F, (O2, Chunk[O]), Unit] =
      s.pull.unconsLimit(limit).flatMap {
        case Some((hd, tl)) =>
          val (k1, out) = current.getOrElse((f(hd(0)), Chunk.empty[O]))
          doChunk(hd, tl, k1, out, collection.immutable.Queue.empty)
        case None =>
          current
            .map { case (k1, out) =>
              if (out.size == 0) Pull.done else Pull.output1((k1, out))
            }
            .getOrElse(Pull.done)
      }

    @tailrec
    def doChunk(
        chunk: Chunk[O],
        s: Stream[F, O],
        k1: O2,
        out: Chunk[O],
        acc: collection.immutable.Queue[(O2, Chunk[O])]
    ): Pull[F, (O2, Chunk[O]), Unit] = {
      val differsAt = chunk.indexWhere(v => eq.neqv(f(v), k1)).getOrElse(-1)
      if (differsAt == -1) {
        // whole chunk matches the current key, add this chunk to the accumulated output
        if (out.size + chunk.size < limit) {
          val newCurrent = Some((k1, out ++ chunk))
          Pull.output(Chunk.seq(acc)) >> go(newCurrent, s)
        } else {
          val (prefix, suffix) = chunk.splitAt(limit - out.size)
          Pull.output(Chunk.seq(acc :+ ((k1, out ++ prefix)))) >> go(
            Some((k1, suffix)),
            s
          )
        }
      } else {
        // at least part of this chunk does not match the current key, need to group and retain chunkiness
        // split the chunk into the bit where the keys match and the bit where they don't
        val matching = chunk.take(differsAt)
        val newAcc = {
          val newOutSize = out.size + matching.size
          if (newOutSize == 0)
            acc
          else if (newOutSize > limit) {
            val (prefix, suffix) = matching.splitAt(limit - out.size)
            acc :+ ((k1, out ++ prefix)) :+ ((k1, suffix))
          } else
            acc :+ ((k1, out ++ matching))
        }
        val nonMatching = chunk.drop(differsAt)
        // nonMatching is guaranteed to be non-empty here, because we know the last element of the chunk doesn't have
        // the same key as the first
        val k2 = f(nonMatching(0))
        doChunk(
          nonMatching,
          s,
          k2,
          Chunk.empty,
          newAcc
        )
      }
    }

    go(None, this).stream
  }

  /** Divides this stream into chunks of elements of size `n`.
    * Each time a group of size `n` is emitted, `timeout` is reset.
    *
    * If the current chunk does not reach size `n` by the time the
    * `timeout` period elapses, it emits a chunk containing however
    * many elements have been accumulated so far, and resets
    * `timeout`.
    *
    * However, if no elements at all have been accumulated when
    * `timeout` expires, empty chunks are *not* emitted, and `timeout`
    * is not reset.
    * Instead, the next chunk to arrive is emitted immediately (since
    * the stream is still in a timed out state), and only then is
    * `timeout` reset. If the chunk received in a timed out state is
    * bigger than `n`, the first `n` elements of it are emitted
    * immediately in a chunk, `timeout` is reset, and the remaining
    * elements are used for the next chunk.
    *
    * When the stream terminates, any accumulated elements are emitted
    * immediately in a chunk, even if `timeout` has not expired.
    */
  def groupWithin[F2[x] >: F[x]](
      n: Int,
      timeout: FiniteDuration
  )(implicit F: Temporal[F2]): Stream[F2, Chunk[O]] = {

    case class JunctionBuffer[T](
        data: Vector[T],
        endOfSupply: Option[Either[Throwable, Unit]],
        endOfDemand: Option[Either[Throwable, Unit]]
    ) {
      def splitAt(n: Int): (JunctionBuffer[T], JunctionBuffer[T]) =
        if (this.data.size >= n) {
          val (head, tail) = this.data.splitAt(n.toInt)
          (this.copy(tail), this.copy(head))
        } else {
          (this.copy(Vector.empty), this)
        }
    }

    fs2.Stream.force {
      for {
        demand <- Semaphore[F2](n.toLong)
        supply <- Semaphore[F2](0L)
        buffer <- Ref[F2].of(
          JunctionBuffer[O](Vector.empty[O], endOfSupply = None, endOfDemand = None)
        )
      } yield {
        def enqueue(t: O): F2[Boolean] =
          for {
            _ <- demand.acquire
            buf <- buffer.modify(buf => (buf.copy(buf.data :+ t), buf))
            _ <- supply.release
          } yield buf.endOfDemand.isEmpty

        def waitN(s: Semaphore[F2]) =
          F.guaranteeCase(s.acquireN(n.toLong)) {
            case Outcome.Succeeded(_) => s.releaseN(n.toLong)
            case _                    => F.unit
          }

        def acquireSupplyUpToNWithin(n: Long): F2[Long] =
          // in JS cancellation doesn't always seem to run, so race conditions should restore state on their own
          F.race(
            F.sleep(timeout),
            waitN(supply)
          ).flatMap {
            case Left(_) =>
              for {
                _ <- supply.acquire
                m <- supply.available
                k = m.min(n - 1)
                b <- supply.tryAcquireN(k)
              } yield if (b) k + 1 else 1
            case Right(_) =>
              supply.acquireN(n) *> F.pure(n)
          }

        def dequeueN(n: Int): F2[Option[Vector[O]]] =
          acquireSupplyUpToNWithin(n.toLong).flatMap { n =>
            buffer
              .modify(_.splitAt(n.toInt))
              .flatMap { buf =>
                demand.releaseN(buf.data.size.toLong).flatMap { _ =>
                  buf.endOfSupply match {
                    case Some(Left(error)) =>
                      F.raiseError(error)
                    case Some(Right(_)) if buf.data.isEmpty =>
                      F.pure(None)
                    case _ =>
                      F.pure(Some(buf.data))
                  }
                }
              }
          }

        def endSupply(result: Either[Throwable, Unit]): F2[Unit] =
          buffer.update(_.copy(endOfSupply = Some(result))) *> supply.releaseN(Int.MaxValue)

        def endDemand(result: Either[Throwable, Unit]): F2[Unit] =
          buffer.update(_.copy(endOfDemand = Some(result))) *> demand.releaseN(Int.MaxValue)

        val enqueueAsync = F.start {
          this
            .evalMap(enqueue)
            .forall(identity)
            .onFinalizeCase {
              case ExitCase.Succeeded  => endSupply(Right(()))
              case ExitCase.Errored(e) => endSupply(Left(e))
              case ExitCase.Canceled   => endSupply(Right(()))
            }
            .compile
            .drain
        }

        fs2.Stream
          .bracketCase(enqueueAsync) { case (upstream, exitCase) =>
            val ending = exitCase match {
              case ExitCase.Succeeded  => Right(())
              case ExitCase.Errored(e) => Left(e)
              case ExitCase.Canceled   => Right(())
            }
            endDemand(ending) *> upstream.cancel
          }
          .flatMap { _ =>
            fs2.Stream
              .eval(dequeueN(n))
              .repeat
              .collectWhile { case Some(data) => Chunk.vector(data) }
          }
      }
    }
  }

  /** If `this` terminates with `Stream.raiseError(e)`, invoke `h(e)`.
    *
    * @example {{{
    * scala> import cats.effect.SyncIO
    * scala> Stream(1, 2, 3).append(Stream.raiseError[SyncIO](new RuntimeException)).handleErrorWith(_ => Stream(0)).compile.toList.unsafeRunSync()
    * res0: List[Int] = List(1, 2, 3, 0)
    * }}}
    */
  def handleErrorWith[F2[x] >: F[x], O2 >: O](h: Throwable => Stream[F2, O2]): Stream[F2, O2] =
    new Stream(Pull.scope(underlying).handleErrorWith(e => h(e).underlying))

  /** Emits the first element of this stream (if non-empty) and then halts.
    *
    * @example {{{
    * scala> Stream(1, 2, 3).head.toList
    * res0: List[Int] = List(1)
    * }}}
    */
  def head: Stream[F, O] = take(1)

  /** Converts a discrete stream to a signal. Returns a single-element stream.
    *
    * Resulting signal is initially `initial`, and is updated with latest value
    * produced by `source`. If the source stream is empty, the resulting signal
    * will always be `initial`.
    */
  def hold[F2[x] >: F[x]: Concurrent, O2 >: O](
      initial: O2
  ): Stream[F2, Signal[F2, O2]] =
    Stream.eval(SignallingRef.of[F2, O2](initial)).flatMap { sig =>
      Stream(sig).concurrently(evalMap(sig.set))
    }

  /** Like [[hold]] but does not require an initial value, and hence all output elements are wrapped in `Some`. */
  def holdOption[F2[x] >: F[x]: Concurrent, O2 >: O]: Stream[F2, Signal[F2, Option[O2]]] =
    map(Some(_): Option[O2]).hold(None)

  /** Like [[hold]] but returns a `Resource` rather than a single element stream.
    */
  def holdResource[F2[x] >: F[x]: Concurrent, O2 >: O](
      initial: O2
  ): Resource[F2, Signal[F2, O2]] =
    Stream
      .eval(SignallingRef.of[F2, O2](initial))
      .flatMap(sig => Stream(sig).concurrently(evalMap(sig.set)))
      .compile
      .resource
      .lastOrError

  /**  Like [[holdResource]] but does not require an initial value,
    *  and hence all output elements are wrapped in `Some`.
    */
  def holdOptionResource[F2[x] >: F[
    x
  ]: Concurrent, O2 >: O]: Resource[F2, Signal[F2, Option[O2]]] =
    map(Some(_): Option[O2]).holdResource(None)

  /** Falls back to the supplied stream if this stream finishes without emitting any elements.
    *  Note: fallback occurs any time stream evaluation finishes without emitting,
    *  even when effects have been evaluated.
    *
    * @example {{{
    * scala> Stream.empty.ifEmpty(Stream(1, 2, 3)).toList
    * res0: List[Int] = List(1, 2, 3)
    * scala> Stream.exec(cats.effect.SyncIO(println("Hello"))).ifEmpty(Stream(1, 2, 3)).compile.toList.unsafeRunSync()
    * res1: List[Int] = List(1, 2, 3)
    * }}}
    */
  def ifEmpty[F2[x] >: F[x], O2 >: O](fallback: => Stream[F2, O2]): Stream[F2, O2] =
    this.pull.uncons.flatMap {
      case Some((hd, tl)) => Pull.output(hd) >> tl.underlying
      case None           => fallback.underlying
    }.stream

  /** Emits the supplied value if this stream finishes without emitting any elements.
    *  Note: fallback occurs any time stream evaluation finishes without emitting,
    *  even when effects have been evaluated.
    *
    * @example {{{
    * scala> Stream.empty.ifEmptyEmit(0).toList
    * res0: List[Int] = List(0)
    * }}}
    */
  def ifEmptyEmit[O2 >: O](o: => O2): Stream[F, O2] =
    ifEmpty(Stream.emit(o))

  /** Deterministically interleaves elements, starting on the left, terminating when the end of either branch is reached naturally.
    *
    * @example {{{
    * scala> Stream(1, 2, 3).interleave(Stream(4, 5, 6, 7)).toList
    * res0: List[Int] = List(1, 4, 2, 5, 3, 6)
    * }}}
    */
  def interleave[F2[x] >: F[x], O2 >: O](that: Stream[F2, O2]): Stream[F2, O2] =
    zip(that).flatMap { case (o1, o2) => Stream(o1, o2) }

  /** Deterministically interleaves elements, starting on the left, terminating when the ends of both branches are reached naturally.
    *
    * @example {{{
    * scala> Stream(1, 2, 3).interleaveAll(Stream(4, 5, 6, 7)).toList
    * res0: List[Int] = List(1, 4, 2, 5, 3, 6, 7)
    * }}}
    */
  def interleaveAll[F2[x] >: F[x], O2 >: O](that: Stream[F2, O2]): Stream[F2, O2] =
    map(Some(_): Option[O2])
      .zipAll(that.map(Some(_): Option[O2]))(None, None)
      .flatMap { case (o1Opt, o2Opt) =>
        Stream(o1Opt.toSeq: _*) ++ Stream(o2Opt.toSeq: _*)
      }

  /** Interrupts this stream after the specified duration has passed.
    */
  def interruptAfter[F2[x] >: F[x]: Temporal](
      duration: FiniteDuration
  ): Stream[F2, O] =
    interruptWhen[F2](Temporal[F2].sleep(duration).attempt)

  /** Ties this stream to the given `haltWhenTrue` stream.
    * The resulting stream performs all the effects and emits all the outputs
    * from `this` stream (the fore), until the moment that the `haltWhenTrue`
    * stream ends, be it by emitting `true`, error, or cancellation.
    *
    * The `haltWhenTrue` stream is compiled and drained, asynchronously in the
    * background, until the moment it emits a value `true` or raises an error.
    * This halts as soon as either branch halts.
    *
    * If the `haltWhenTrue` stream ends by raising an error, the resulting stream
    * rethrows that same error. If the `haltWhenTrue` stream is cancelled, then
    * the resulting stream is interrupted (without cancellation).
    *
    * Consider using the overload that takes a `Signal`, `Deferred` or `F[Either[Throwable, Unit]]`.
    */
  def interruptWhen[F2[x] >: F[x]](
      haltWhenTrue: Stream[F2, Boolean]
  )(implicit F: Concurrent[F2]): Stream[F2, O] = Stream.force {
    for {
      interruptL <- F.deferred[Unit]
      interruptR <- F.deferred[Unit]
      backResult <- F.deferred[Either[Throwable, Unit]]
    } yield {
      val watch = haltWhenTrue.exists(x => x).interruptWhen(interruptR.get.attempt).compile.drain

      val wakeWatch = watch.guaranteeCase { (c: Outcome[F2, Throwable, Unit]) =>
        val r = c match {
          case Outcome.Errored(t)   => Left(t)
          case Outcome.Succeeded(_) => Right(())
          case Outcome.Canceled()   => Right(())
        }
        backResult.complete(r) >> interruptL.complete(()).void

      }

      // fromEither: bring to the fore errors from the back-sleeper.
      val stopWatch = interruptR.complete(()) >> backResult.get.flatMap(F.fromEither)
      val backWatch = Stream.bracket(wakeWatch.start)(_ => stopWatch)

      backWatch >> this.interruptWhen(interruptL.get.attempt)
    }
  }

  /** Alias for `interruptWhen(haltWhenTrue.get)`. */
  def interruptWhen[F2[x] >: F[x]](
      haltWhenTrue: Deferred[F2, Either[Throwable, Unit]]
  ): Stream[F2, O] =
    interruptWhen(haltWhenTrue.get)

  /** Alias for `interruptWhen(haltWhenTrue.discrete)`. */
  def interruptWhen[F2[x] >: F[x]: Concurrent](
      haltWhenTrue: Signal[F2, Boolean]
  ): Stream[F2, O] =
    interruptWhen(haltWhenTrue.discrete)

  /** Interrupts the stream, when `haltOnSignal` finishes its evaluation.
    */
  def interruptWhen[F2[x] >: F[x]](
      haltOnSignal: F2[Either[Throwable, Unit]]
  ): Stream[F2, O] =
    (Pull.interruptWhen(haltOnSignal) >> this.pull.echo).stream.interruptScope

  /** Creates a scope that may be interrupted by calling scope#interrupt.
    */
  def interruptScope: Stream[F, O] =
    new Stream(Pull.interruptScope(underlying))

  /** Emits the specified separator between every pair of elements in the source stream.
    *
    * @example {{{
    * scala> Stream(1, 2, 3, 4, 5).intersperse(0).toList
    * res0: List[Int] = List(1, 0, 2, 0, 3, 0, 4, 0, 5)
    * }}}
    *
    * This method preserves the Chunking structure of `this` stream.
    */
  def intersperse[O2 >: O](separator: O2): Stream[F, O2] = {
    def doChunk(hd: Chunk[O], isFirst: Boolean): Chunk[O2] = {
      val bldr = Vector.newBuilder[O2]
      bldr.sizeHint(hd.size * 2 + (if (isFirst) 1 else 0))
      val iter = hd.iterator
      if (isFirst)
        bldr += iter.next()
      iter.foreach { o =>
        bldr += separator
        bldr += o
      }
      Chunk.vector(bldr.result())
    }
    def go(str: Stream[F, O]): Pull[F, O2, Unit] =
      str.pull.uncons.flatMap {
        case None           => Pull.done
        case Some((hd, tl)) => Pull.output(doChunk(hd, false)) >> go(tl)
      }
    this.pull.uncons.flatMap {
      case None           => Pull.done
      case Some((hd, tl)) => Pull.output(doChunk(hd, true)) >> go(tl)
    }.stream
  }

  /** Returns the last element of this stream, if non-empty.
    *
    * @example {{{
    * scala> Stream(1, 2, 3).last.toList
    * res0: List[Option[Int]] = List(Some(3))
    * }}}
    */
  def last: Stream[F, Option[O]] =
    this.pull.last.flatMap(Pull.output1).stream

  /** Returns the last element of this stream, if non-empty, otherwise the supplied `fallback` value.
    *
    * @example {{{
    * scala> Stream(1, 2, 3).lastOr(0).toList
    * res0: List[Int] = List(3)
    * scala> Stream.empty.lastOr(0).toList
    * res1: List[Int] = List(0)
    * }}}
    */
  def lastOr[O2 >: O](fallback: => O2): Stream[F, O2] =
    this.pull.last.flatMap {
      case Some(o) => Pull.output1(o)
      case None    => Pull.output1(fallback)
    }.stream

  /** Applies the specified pure function to each input and emits the result.
    *
    * @example {{{
    * scala> Stream("Hello", "World!").map(_.size).toList
    * res0: List[Int] = List(5, 6)
    * }}}
    */
  def map[O2](f: O => O2): Stream[F, O2] =
    Pull.mapOutput(underlying, f).streamNoScope

  /** Maps a running total according to `S` and the input with the function `f`.
    *
    * @example {{{
    * scala> Stream("Hello", "World").mapAccumulate(0)((l, s) => (l + s.length, s.head)).toVector
    * res0: Vector[(Int, Char)] = Vector((5,H), (10,W))
    * }}}
    */
  def mapAccumulate[S, O2](init: S)(f: (S, O) => (S, O2)): Stream[F, (S, O2)] = {
    val f2 = (s: S, o: O) => {
      val (newS, newO) = f(s, o)
      (newS, (newS, newO))
    }
    this.scanChunks(init)((acc, c) => c.mapAccumulate(acc)(f2))
  }

  /** Alias for [[parEvalMap]].
    */
  def mapAsync[F2[x] >: F[
    x
  ]: Concurrent, O2](
      maxConcurrent: Int
  )(f: O => F2[O2]): Stream[F2, O2] =
    parEvalMap[F2, O2](maxConcurrent)(f)

  /** Alias for [[parEvalMapUnordered]].
    */
  def mapAsyncUnordered[F2[x] >: F[
    x
  ]: Concurrent, O2](
      maxConcurrent: Int
  )(f: O => F2[O2]): Stream[F2, O2] =
    map(o => Stream.eval(f(o))).parJoin(maxConcurrent)

  /** Applies the specified pure function to each chunk in this stream.
    *
    * @example {{{
    * scala> Stream(1, 2, 3).append(Stream(4, 5, 6)).mapChunks { c => val ints = c.toArraySlice; for (i <- 0 until ints.values.size) ints.values(i) = 0; ints }.toList
    * res0: List[Int] = List(0, 0, 0, 0, 0, 0)
    * }}}
    */
  def mapChunks[O2](f: Chunk[O] => Chunk[O2]): Stream[F, O2] =
    this.repeatPull {
      _.uncons.flatMap {
        case None           => Pull.pure(None)
        case Some((hd, tl)) => Pull.output(f(hd)).as(Some(tl))
      }
    }

  /** Behaves like the identity function but halts the stream on an error and does not return the error.
    *
    * @example {{{
    * scala> import cats.effect.SyncIO
    * scala> (Stream(1,2,3) ++ Stream.raiseError[SyncIO](new RuntimeException) ++ Stream(4, 5, 6)).mask.compile.toList.unsafeRunSync()
    * res0: List[Int] = List(1, 2, 3)
    * }}}
    */
  def mask: Stream[F, O] = this.handleErrorWith(_ => Stream.empty)

  /** Like [[Stream.flatMap]] but interrupts the inner stream when new elements arrive in the outer stream.
    *
    * The implementation will try to preserve chunks like [[Stream.merge]].
    *
    * Finializers of each inner stream are guaranteed to run before the next inner stream starts.
    *
    * When the outer stream stops gracefully, the currently running inner stream will continue to run.
    *
    * When an inner stream terminates/interrupts, nothing happens until the next element arrives
    * in the outer stream(i.e the outer stream holds the stream open during this time or else the
    * stream terminates)
    *
    * When either the inner or outer stream fails, the entire stream fails and the finalizer of the
    * inner stream runs before the outer one.
    */
  def switchMap[F2[x] >: F[x], O2](
      f: O => Stream[F2, O2]
  )(implicit F: Concurrent[F2]): Stream[F2, O2] = {
    val fstream = for {
      guard <- Semaphore[F2](1)
      haltRef <- F.ref[Option[Deferred[F2, Unit]]](None)
    } yield {

      def runInner(o: O, halt: Deferred[F2, Unit]): Stream[F2, O2] =
        Stream.bracketFull[F2, Unit] { poll =>
          poll(guard.acquire) // guard inner with a semaphore to prevent parallel inner streams
        } {
          case (_, ExitCase.Errored(_)) => F.unit // if there's an error, don't start next stream
          case _                        => guard.release
        } >> f(o).interruptWhen(halt.get.attempt)

      def haltedF(o: O): F2[Stream[F2, O2]] =
        for {
          halt <- F.deferred[Unit]
          prev <- haltRef.getAndSet(halt.some)
          _ <- prev.traverse_(_.complete(())) // interrupt previous one if any
        } yield runInner(o, halt)

      this.evalMap(haltedF).parJoin(2)
    }
    Stream.force(fstream)
  }

  /** Interleaves the two inputs nondeterministically. The output stream
    * halts after BOTH `s1` and `s2` terminate normally, or in the event
    * of an uncaught failure on either `s1` or `s2`. Has the property that
    * `merge(Stream.empty, s) == s` and `merge(raiseError(e), s)` will
    * eventually terminate with `raiseError(e)`, possibly after emitting some
    * elements of `s` first.
    *
    * The implementation always tries to pull one chunk from each side
    * before waiting for it to be consumed by resulting stream.
    * As such, there may be up to two chunks (one from each stream)
    * waiting to be processed while the resulting stream
    * is processing elements.
    *
    * Also note that if either side produces empty chunk,
    * the processing on that side continues,
    * w/o downstream requiring to consume result.
    *
    * If either side does not emit anything (i.e. as result of drain) that side
    * will continue to run even when the resulting stream did not ask for more data.
    *
    * Note that even when this is equivalent to `Stream(this, that).parJoinUnbounded`,
    * this implementation is little more efficient
    *
    * @example {{{
    * scala> import scala.concurrent.duration._, cats.effect.IO, cats.effect.unsafe.implicits.global
    * scala> val s1 = Stream.awakeEvery[IO](500.millis).scan(0)((acc, _) => acc + 1)
    * scala> val s = s1.merge(Stream.sleep_[IO](250.millis) ++ s1)
    * scala> s.take(6).compile.toVector.unsafeRunSync()
    * res0: Vector[Int] = Vector(0, 0, 1, 1, 2, 2)
    * }}}
    */
  def merge[F2[x] >: F[x], O2 >: O](
      that: Stream[F2, O2]
  )(implicit F: Concurrent[F2]): Stream[F2, O2] = {
    val fstream: F2[Stream[F2, O2]] = for {
      interrupt <- F.deferred[Unit]
      resultL <- F.deferred[Either[Throwable, Unit]]
      resultR <- F.deferred[Either[Throwable, Unit]]
      otherSideDone <- F.ref[Boolean](false)
      resultChan <- Channel.unbounded[F2, Stream[F2, O2]]
    } yield {

      def watchInterrupted(str: Stream[F2, O2]): Stream[F2, O2] =
        str.interruptWhen(interrupt.get.attempt)

      // action to signal that one stream is finished, and if it is te last one
      // then close te queue (by putting a None in it)
      val doneAndClose: F2[Unit] = otherSideDone.getAndSet(true).flatMap {
        // complete only if other side is done too.
        case true  => resultChan.close.void
        case false => F.unit
      }

      // action to interrupt the processing of both streams by completing interrupt
      // We need to use `attempt` because `interruption` may already be completed.
      val signalInterruption: F2[Unit] = interrupt.complete(()).void

      def go(s: Stream[F2, O2], guard: Semaphore[F2]): Pull[F2, O2, Unit] =
        Pull.eval(guard.acquire) >> s.pull.uncons.flatMap {
          case Some((hd, tl)) =>
            val send = resultChan.send(Stream.chunk(hd).onFinalize(guard.release))
            Pull.eval(send) >> go(tl, guard)
          case None => Pull.done
        }

      def runStream(s: Stream[F2, O2], whenDone: Deferred[F2, Either[Throwable, Unit]]): F2[Unit] =
        // guarantee we process only single chunk at any given time from any given side.
        Semaphore(1).flatMap { guard =>
          val str = watchInterrupted(go(s, guard).stream)
          str.compile.drain.attempt.flatMap {
            // signal completion of our side before we will signal interruption,
            // to make sure our result is always available to others
            case r @ Left(_)  => whenDone.complete(r) >> signalInterruption
            case r @ Right(_) => whenDone.complete(r) >> doneAndClose
          }
        }

      val atRunEnd: F2[Unit] = for {
        _ <- signalInterruption // interrupt so the upstreams have chance to complete
        left <- resultL.get
        right <- resultR.get
        r <- F.fromEither(CompositeFailure.fromResults(left, right))
      } yield r

      val runStreams = runStream(this, resultL).start >> runStream(that, resultR).start

      Stream.bracket(runStreams)(_ => atRunEnd) >> watchInterrupted(resultChan.stream.flatten)
    }
    Stream.eval(fstream).flatten
  }

  /** Like `merge`, but halts as soon as _either_ branch halts. */
  def mergeHaltBoth[F2[x] >: F[x]: Concurrent, O2 >: O](
      that: Stream[F2, O2]
  ): Stream[F2, O2] =
    noneTerminate.merge(that.noneTerminate).unNoneTerminate

  /** Like `merge`, but halts as soon as the `s1` branch halts.
    *
    * Note: it is *not* guaranteed that the last element of the stream will come from `s1`.
    */
  def mergeHaltL[F2[x] >: F[x]: Concurrent, O2 >: O](
      that: Stream[F2, O2]
  ): Stream[F2, O2] =
    noneTerminate.merge(that.map(Some(_))).unNoneTerminate

  /** Like `merge`, but halts as soon as the `s2` branch halts.
    *
    * Note: it is *not* guaranteed that the last element of the stream will come from `s2`.
    */
  def mergeHaltR[F2[x] >: F[x]: Concurrent, O2 >: O](
      that: Stream[F2, O2]
  ): Stream[F2, O2] =
    that.mergeHaltL(this)

  /** Emits each output wrapped in a `Some` and emits a `None` at the end of the stream.
    *
    * `s.noneTerminate.unNoneTerminate == s`
    *
    * @example {{{
    * scala> Stream(1,2,3).noneTerminate.toList
    * res0: List[Option[Int]] = List(Some(1), Some(2), Some(3), None)
    * }}}
    */
  def noneTerminate: Stream[F, Option[O]] = map(Some(_)) ++ Stream.emit(None)

  /** Run `s2` after `this`, regardless of errors during `this`, then reraise any errors encountered during `this`.
    *
    * Note: this should *not* be used for resource cleanup! Use `bracket` or `onFinalize` instead.
    *
    * @example {{{
    * scala> Stream(1, 2, 3).onComplete(Stream(4, 5)).toList
    * res0: List[Int] = List(1, 2, 3, 4, 5)
    * }}}
    */
  def onComplete[F2[x] >: F[x], O2 >: O](s2: => Stream[F2, O2]): Stream[F2, O2] =
    handleErrorWith(e => s2 ++ new Stream(Pull.fail(e))) ++ s2

  /** Runs the supplied effectful action at the end of this stream, regardless of how the stream terminates.
    */
  def onFinalize[F2[x] >: F[x]](f: F2[Unit])(implicit F2: Applicative[F2]): Stream[F2, O] =
    Stream.bracket(F2.unit)(_ => f) >> this

  /** Like [[onFinalize]] but does not introduce a scope, allowing finalization to occur after
    * subsequent appends or other scope-preserving transformations.
    *
    * Scopes can be manually introduced via [[scope]] if desired.
    *
    * Example use case: `a.concurrently(b).onFinalizeWeak(f).compile.resource.use(g)`
    * In this example, use of `onFinalize` would result in `b` shutting down before
    * `g` is run, because `onFinalize` creates a scope, whose lifetime is extended
    * over the compiled resource. By using `onFinalizeWeak` instead, `f` is attached
    * to the scope governing `concurrently`.
    */
  def onFinalizeWeak[F2[x] >: F[x]](f: F2[Unit])(implicit F2: Applicative[F2]): Stream[F2, O] =
    onFinalizeCaseWeak(_ => f)

  /** Like [[onFinalize]] but provides the reason for finalization as an `ExitCase[Throwable]`.
    */
  def onFinalizeCase[F2[x] >: F[x]](
      f: Resource.ExitCase => F2[Unit]
  )(implicit F2: Applicative[F2]): Stream[F2, O] =
    Stream.bracketCase(F2.unit)((_, ec) => f(ec)) >> this

  /** Like [[onFinalizeCase]] but does not introduce a scope, allowing finalization to occur after
    * subsequent appends or other scope-preserving transformations.
    *
    * Scopes can be manually introduced via [[scope]] if desired.
    *
    * See [[onFinalizeWeak]] for more details on semantics.
    */
  def onFinalizeCaseWeak[F2[x] >: F[x]](
      f: Resource.ExitCase => F2[Unit]
  )(implicit F2: Applicative[F2]): Stream[F2, O] =
    new Stream(Pull.acquire[F2, Unit](F2.unit, (_, ec) => f(ec)).flatMap(_ => underlying))

  /** Like [[Stream#evalMap]], but will evaluate effects in parallel, emitting the results
    * downstream in the same order as the input stream. The number of concurrent effects
    * is limited by the `maxConcurrent` parameter.
    *
    * See [[Stream#parEvalMapUnordered]] if there is no requirement to retain the order of
    * the original stream.
    *
    * @example {{{
    * scala> import cats.effect.IO, cats.effect.unsafe.implicits.global
    * scala> Stream(1,2,3,4).covary[IO].parEvalMap(2)(i => IO(println(i))).compile.drain.unsafeRunSync()
    * res0: Unit = ()
    * }}}
    */
  def parEvalMap[F2[x] >: F[x], O2](
      maxConcurrent: Int
  )(f: O => F2[O2])(implicit F: Concurrent[F2]): Stream[F2, O2] = {
    val fstream: F2[Stream[F2, O2]] = for {
      chan <- Channel.bounded[F2, F2[Either[Throwable, O2]]](maxConcurrent)
      chanReadDone <- F.deferred[Unit]
    } yield {
      def forkOnElem(o: O): F2[Stream[F2, Unit]] =
        for {
          value <- F.deferred[Either[Throwable, O2]]
          send = chan.send(value.get).as {
            Stream.eval(f(o).attempt.flatMap(value.complete(_).void))
          }
          eit <- chanReadDone.get.race(send)
        } yield eit match {
          case Left(())      => Stream.empty
          case Right(stream) => stream
        }

      val background = this
        .evalMap(forkOnElem)
        .parJoin(maxConcurrent)
        .onFinalize(chanReadDone.get.race(chan.close).void)

      val foreground =
        chan.stream
          .evalMap(identity)
          .rethrow
          .onFinalize(chanReadDone.complete(()).void)

      foreground.concurrently(background)
    }
    Stream.eval(fstream).flatten
  }

  /** Like [[Stream#evalMap]], but will evaluate effects in parallel, emitting the results
    * downstream. The number of concurrent effects is limited by the `maxConcurrent` parameter.
    *
    * See [[Stream#parEvalMap]] if retaining the original order of the stream is required.
    *
    * @example {{{
    * scala> import cats.effect.IO, cats.effect.unsafe.implicits.global
    * scala> Stream(1,2,3,4).covary[IO].parEvalMapUnordered(2)(i => IO(println(i))).compile.drain.unsafeRunSync()
    * res0: Unit = ()
    * }}}
    */
  def parEvalMapUnordered[F2[x] >: F[
    x
  ]: Concurrent, O2](
      maxConcurrent: Int
  )(f: O => F2[O2]): Stream[F2, O2] =
    map(o => Stream.eval(f(o))).parJoin(maxConcurrent)

  /** Concurrent zip.
    *
    * It combines elements pairwise and in order like `zip`, but
    * instead of pulling from the left stream and then from the right
    * stream, it evaluates both pulls concurrently.
    * The resulting stream terminates when either stream terminates.
    *
    * The concurrency is bounded following a model of successive
    * races: both sides start evaluation of a single element
    * concurrently, and whichever finishes first waits for the other
    * to catch up and the resulting pair to be emitted, at which point
    * the process repeats. This means that no branch is allowed to get
    * ahead by more than one element.
    *
    * Notes:
    * - Effects within each stream are executed in order, they are
    *   only concurrent with respect to each other.
    * - The output of `parZip` is guaranteed to be the same as `zip`,
    *   although the order in which effects are executed differs.
    */
  def parZip[F2[x] >: F[x]: Concurrent, O2](
      that: Stream[F2, O2]
  ): Stream[F2, (O, O2)] =
    Stream.parZip(this, that)

  /** Like `parZip`, but combines elements pairwise with a function instead
    * of tupling them.
    */
  def parZipWith[F2[x] >: F[x]: Concurrent, O2 >: O, O3, O4](
      that: Stream[F2, O3]
  )(f: (O2, O3) => O4): Stream[F2, O4] =
    this.parZip(that).map(f.tupled)

  /** Pause this stream when `pauseWhenTrue` emits `true`, resuming when `false` is emitted. */
  def pauseWhen[F2[x] >: F[x]: Concurrent](
      pauseWhenTrue: Stream[F2, Boolean]
  ): Stream[F2, O] =
    Stream.eval(SignallingRef[F2, Boolean](false)).flatMap { pauseSignal =>
      def writer = pauseWhenTrue.evalMap(pauseSignal.set).drain

      pauseWhen(pauseSignal).mergeHaltBoth(writer)
    }

  /** Pause this stream when `pauseWhenTrue` is `true`, resume when it's `false`. */
  def pauseWhen[F2[x] >: F[x]: Concurrent](
      pauseWhenTrue: Signal[F2, Boolean]
  ): Stream[F2, O] = {

    def waitToResume =
      pauseWhenTrue.discrete.dropWhile(_ == true).take(1).compile.drain

    def pauseIfNeeded = Stream.exec {
      pauseWhenTrue.get.flatMap(paused => waitToResume.whenA(paused))
    }

    pauseIfNeeded ++ chunks.flatMap { chunk =>
      pauseIfNeeded ++ Stream.chunk(chunk)
    }
  }

  /** Alias for `prefetchN(1)`. */
  def prefetch[F2[x] >: F[x]: Concurrent]: Stream[F2, O] =
    prefetchN[F2](1)

  /** Behaves like `identity`, but starts fetches up to `n` chunks in parallel with downstream
    * consumption, enabling processing on either side of the `prefetchN` to run in parallel.
    */
  def prefetchN[F2[x] >: F[x]: Concurrent](
      n: Int
  ): Stream[F2, O] =
    Stream.eval(Channel.bounded[F2, Chunk[O]](n)).flatMap { chan =>
      chan.stream.flatMap(Stream.chunk).concurrently {
        chunks.through(chan.sendAll)

      }
    }

  /** Prints each element of this stream to standard out, converting each element to a `String` via `Show`. */
  def printlns[F2[x] >: F[x], O2 >: O](implicit
      F: Console[F2],
      showO: Show[O2] = Show.fromToString[O2]
  ): Stream[F2, INothing] =
    foreach((o: O2) => F.println(o.show))

  /** Rechunks the stream such that output chunks are within `[inputChunk.size * minFactor, inputChunk.size * maxFactor]`.
    * The pseudo random generator is deterministic based on the supplied seed.
    */
  def rechunkRandomlyWithSeed[F2[x] >: F[x]](minFactor: Double, maxFactor: Double)(
      seed: Long
  ): Stream[F2, O] =
    Stream.suspend {
      assert(maxFactor >= minFactor, "maxFactor should be greater or equal to minFactor")
      val random = new scala.util.Random(seed)
      def factor: Double = Math.abs(random.nextInt()) % (maxFactor - minFactor) + minFactor

      def go(acc: Chunk[O], size: Option[Int], s: Stream[F2, Chunk[O]]): Pull[F2, O, Unit] = {
        def nextSize(chunk: Chunk[O]): Pull[F2, INothing, Int] =
          size match {
            case Some(size) => Pull.pure(size)
            case None       => Pull.pure((factor * chunk.size).toInt)
          }

        s.pull.uncons1.flatMap {
          case Some((hd, tl)) =>
            nextSize(hd).flatMap { size =>
              if (acc.size < size) go(acc ++ hd, size.some, tl)
              else if (acc.size == size)
                Pull.output(acc) >> go(hd, size.some, tl)
              else {
                val (out, rem) = acc.splitAt(size - 1)
                Pull.output(out) >> go(rem ++ hd, None, tl)
              }
            }
          case None =>
            Pull.output(acc)
        }
      }

      go(Chunk.empty, None, chunks).stream
    }

  /** Rechunks the stream such that output chunks are within [inputChunk.size * minFactor, inputChunk.size * maxFactor].
    */
  def rechunkRandomly[F2[x] >: F[x]](
      minFactor: Double = 0.1,
      maxFactor: Double = 2.0
  ): Stream[F2, O] =
    Stream.suspend(this.rechunkRandomlyWithSeed[F2](minFactor, maxFactor)(System.nanoTime()))

  /** Alias for [[fold1]]. */
  def reduce[O2 >: O](f: (O2, O2) => O2): Stream[F, O2] = fold1(f)

  /** Reduces this stream with the Semigroup for `O`.
    *
    * @example {{{
    * scala> Stream("The", "quick", "brown", "fox").intersperse(" ").reduceSemigroup.toList
    * res0: List[String] = List(The quick brown fox)
    * }}}
    */
  def reduceSemigroup[O2 >: O](implicit S: Semigroup[O2]): Stream[F, O2] =
    reduce[O2](S.combine(_, _))

  /** Repartitions the input with the function `f`. On each step `f` is applied
    * to the input and all elements but the last of the resulting sequence
    * are emitted. The last element is then appended to the next input using the
    * Semigroup `S`.
    *
    * @example {{{
    * scala> Stream("Hel", "l", "o Wor", "ld").repartition(s => Chunk.array(s.split(" "))).toList
    * res0: List[String] = List(Hello, World)
    * }}}
    */
  def repartition[O2 >: O](f: O2 => Chunk[O2])(implicit S: Semigroup[O2]): Stream[F, O2] =
    this.pull
      .scanChunks(Option.empty[O2]) { (carry, chunk) =>
        val (out, (_, c2)) = chunk
          .scanLeftCarry((Chunk.empty[O2], carry)) { case ((_, carry), o) =>
            val o2: O2 = carry.fold(o: O2)(S.combine(_, o))
            val partitions: Chunk[O2] = f(o2)
            if (partitions.isEmpty) partitions -> None
            else if (partitions.size == 1) Chunk.empty -> partitions.last
            else
              partitions.take(partitions.size - 1) -> partitions.last
          }
        (c2, out.flatMap { case (o, _) => o })
      }
      .flatMap {
        case Some(carry) => Pull.output1(carry)
        case None        => Pull.done
      }
      .stream

  /** Repeat this stream an infinite number of times.
    *
    * `s.repeat == s ++ s ++ s ++ ...`
    *
    * @example {{{
    * scala> Stream(1,2,3).repeat.take(8).toList
    * res0: List[Int] = List(1, 2, 3, 1, 2, 3, 1, 2)
    * }}}
    */
  def repeat: Stream[F, O] =
    this ++ repeat

  /** Repeat this stream a given number of times.
    *
    * `s.repeatN(n) == s ++ s ++ s ++ ... (n times)`
    *
    * @example {{{
    * scala> Stream(1,2,3).repeatN(3).take(100).toList
    * res0: List[Int] = List(1, 2, 3, 1, 2, 3, 1, 2, 3)
    * }}}
    */
  def repeatN(n: Long): Stream[F, O] = {
    require(n > 0, "n must be > 0") // same behaviour as sliding
    if (n > 1) this ++ repeatN(n - 1)
    else this
  }

  /** Converts a `Stream[F,Either[Throwable,O]]` to a `Stream[F,O]`, which emits right values and fails upon the first `Left(t)`.
    * Preserves chunkiness.
    *
    * @example {{{
    * scala> import cats.effect.SyncIO
    * scala> Stream(Right(1), Right(2), Left(new RuntimeException), Right(3)).rethrow[SyncIO, Int].handleErrorWith(_ => Stream(-1)).compile.toList.unsafeRunSync()
    * res0: List[Int] = List(-1)
    * }}}
    */
  def rethrow[F2[x] >: F[x], O2](implicit
      ev: O <:< Either[Throwable, O2],
      rt: RaiseThrowable[F2]
  ): Stream[F2, O2] = {
    val _ = ev // Convince scalac that ev is used
    this.asInstanceOf[Stream[F, Either[Throwable, O2]]].chunks.flatMap { c =>
      val firstError = c.collectFirst { case Left(err) => err }
      firstError match {
        case None    => Stream.chunk(c.collect { case Right(i) => i })
        case Some(h) => Stream.raiseError[F2](h)
      }
    }
  }

  /** Left fold which outputs all intermediate results.
    *
    * @example {{{
    * scala> Stream(1,2,3,4).scan(0)(_ + _).toList
    * res0: List[Int] = List(0, 1, 3, 6, 10)
    * }}}
    *
    * More generally:
    *   `Stream().scan(z)(f) == Stream(z)`
    *   `Stream(x1).scan(z)(f) == Stream(z, f(z,x1))`
    *   `Stream(x1,x2).scan(z)(f) == Stream(z, f(z,x1), f(f(z,x1),x2))`
    *   etc
    */
  def scan[O2](z: O2)(f: (O2, O) => O2): Stream[F, O2] =
    (Pull.output1(z) >> scan_(z)(f)).stream

  private def scan_[O2](z: O2)(f: (O2, O) => O2): Pull[F, O2, Unit] =
    this.pull.uncons.flatMap {
      case None => Pull.done
      case Some((hd, tl)) =>
        val (out, carry) = hd.scanLeftCarry(z)(f)
        Pull.output(out) >> tl.scan_(carry)(f)
    }

  /** Like `[[scan]]`, but uses the first element of the stream as the seed.
    *
    * @example {{{
    * scala> Stream(1,2,3,4).scan1(_ + _).toList
    * res0: List[Int] = List(1, 3, 6, 10)
    * }}}
    */
  def scan1[O2 >: O](f: (O2, O2) => O2): Stream[F, O2] =
    this.pull.uncons.flatMap {
      case None => Pull.done
      case Some((hd, tl)) =>
        val (pre, post) = hd.splitAt(1)
        Pull.output(pre) >> tl.cons(post).scan_(pre(0): O2)(f)
    }.stream

  /** Like `scan` but `f` is applied to each chunk of the source stream.
    * The resulting chunk is emitted while the resulting state is used in the
    * next invocation of `f`.
    *
    * Many stateful pipes can be implemented efficiently (i.e., supporting fusion) with this method.
    */
  def scanChunks[S, O2 >: O, O3](init: S)(f: (S, Chunk[O2]) => (S, Chunk[O3])): Stream[F, O3] =
    scanChunksOpt(init)(s => Some(c => f(s, c)))

  /** More general version of `scanChunks` where the current state (i.e., `S`) can be inspected
    * to determine if another chunk should be pulled or if the stream should terminate.
    * Termination is signaled by returning `None` from `f`. Otherwise, a function which consumes
    * the next chunk is returned wrapped in `Some`.
    *
    * @example {{{
    * scala> def take[F[_],O](s: Stream[F,O], n: Int): Stream[F,O] =
    *      |   s.scanChunksOpt(n) { n => if (n <= 0) None else Some((c: Chunk[O]) => if (c.size < n) (n - c.size, c) else (0, c.take(n))) }
    * scala> take(Stream.range(0,100), 5).toList
    * res0: List[Int] = List(0, 1, 2, 3, 4)
    * }}}
    */
  def scanChunksOpt[S, O2 >: O, O3](
      init: S
  )(f: S => Option[Chunk[O2] => (S, Chunk[O3])]): Stream[F, O3] =
    this.pull.scanChunksOpt(init)(f).void.stream

  /** Alias for `map(f).scanMonoid`.
    *
    * @example {{{
    * scala> Stream("a", "aa", "aaa", "aaaa").scanMap(_.length).toList
    * res0: List[Int] = List(0, 1, 3, 6, 10)
    * }}}
    */
  def scanMap[O2](f: O => O2)(implicit O2: Monoid[O2]): Stream[F, O2] =
    scan(O2.empty)((acc, el) => acc |+| f(el))

  /** Folds this stream with the monoid for `O` while emitting all intermediate results.
    *
    * @example {{{
    * scala> Stream(1, 2, 3, 4).scanMonoid.toList
    * res0: List[Int] = List(0, 1, 3, 6, 10)
    * }}}
    */
  def scanMonoid[O2 >: O](implicit O: Monoid[O2]): Stream[F, O2] =
    scan(O.empty)(O.combine)

  /** Introduces an explicit scope.
    *
    * Scopes are normally introduced automatically, when using `bracket` or similar
    * operations that acquire resources and run finalizers. Manual scope introduction
    * is useful when using [[onFinalizeWeak]]/[[onFinalizeCaseWeak]], where no scope
    * is introduced.
    */
  def scope: Stream[F, O] =
    new Stream(Pull.scope(underlying))

  /** Groups inputs in fixed size chunks by passing a "sliding window"
    * of size `n` over them. If the input contains less than or equal to
    * `n` elements, only one chunk of this size will be emitted.
    *
    * @example {{{
    * scala> Stream(1, 2, 3, 4).sliding(2).toList
    * res0: List[fs2.Chunk[Int]] = List(Chunk(1, 2), Chunk(2, 3), Chunk(3, 4))
    * }}}
    * @throws scala.IllegalArgumentException if `n` <= 0
    */
  def sliding(n: Int): Stream[F, Chunk[O]] = sliding(n, 1)

  /** Groups inputs in fixed size chunks by passing a "sliding window"
    * of size with step over them. If the input contains less than or equal to
    * `size` elements, only one chunk of this size will be emitted.
    *
    * @example {{{
    * scala> Stream(1, 2, 3, 4, 5).sliding(2, 3).toList
    * res0: List[fs2.Chunk[Int]] = List(Chunk(1, 2), Chunk(4, 5))
    * scala> Stream(1, 2, 3, 4, 5).sliding(3, 2).toList
    * res1: List[fs2.Chunk[Int]] = List(Chunk(1, 2, 3), Chunk(3, 4, 5))
    * }}}
    * @throws scala.IllegalArgumentException if `size` <= 0 | `step` <= 0
    */
  def sliding(size: Int, step: Int): Stream[F, Chunk[O]] = {
    require(size > 0, "size must be > 0")
    require(step > 0, "step must be > 0")

    def stepNotSmallerThanSize(s: Stream[F, O], prev: Chunk[O]): Pull[F, Chunk[O], Unit] =
      s.pull.uncons
        .flatMap {
          case None =>
            if (prev.isEmpty) Pull.done
            else Pull.output1(prev.take(size))
          case Some((hd, tl)) =>
            val buffer = ArrayBuffer.empty[Chunk[O]]
            var (heads, tails) = (prev ++ hd).splitAt(step)
            while (tails.nonEmpty) {
              buffer += heads.take(size)
              val (nHeads, nTails) = tails.splitAt(step)
              heads = nHeads
              tails = nTails
            }
            Pull.output(Chunk.buffer(buffer)) >> stepNotSmallerThanSize(tl, heads)
        }

    def stepSmallerThanSize(
        s: Stream[F, O],
        window: Chunk[O],
        prev: Chunk[O]
    ): Pull[F, Chunk[O], Unit] =
      s.pull.uncons
        .flatMap {
          case None =>
            if (prev.isEmpty) Pull.done
            else Pull.output1((window ++ prev).take(size))
          case Some((hd, tl)) =>
            val buffer = ArrayBuffer.empty[Chunk[O]]
            var w = window
            var (heads, tails) = (prev ++ hd).splitAt(step)
            while (tails.nonEmpty) {
              val wind = w ++ heads.take(step)
              buffer += wind
              w = wind.drop(step)
              heads = tails.take(step)
              tails = tails.drop(step)
            }

            Pull.output(Chunk.buffer(buffer)) >> stepSmallerThanSize(tl, w, heads)
        }

    val resultPull =
      if (step < size)
        this.pull
          .unconsN(size, true)
          .flatMap {
            case None => Pull.done
            case Some((hd, tl)) =>
              Pull.output1(hd) >> stepSmallerThanSize(tl, hd.drop(step), Chunk.Queue.empty)
          }
      else stepNotSmallerThanSize(this, Chunk.Queue.empty)

    resultPull.stream
  }

  /** Starts this stream and cancels it as finalization of the returned stream.
    */
  def spawn[F2[x] >: F[x]: Concurrent]: Stream[F2, Fiber[F2, Throwable, Unit]] =
    Stream.supervise(this.covary[F2].compile.drain)

  /** Breaks the input into chunks where the delimiter matches the predicate.
    * The delimiter does not appear in the output. Two adjacent delimiters in the
    * input result in an empty chunk in the output.
    *
    * @example {{{
    * scala> Stream.range(0, 10).split(_ % 4 == 0).toList
    * res0: List[Chunk[Int]] = List(empty, Chunk(1, 2, 3), Chunk(5, 6, 7), Chunk(9))
    * }}}
    */
  def split(f: O => Boolean): Stream[F, Chunk[O]] = {
    def go(buffer: Chunk[O], s: Stream[F, O]): Pull[F, Chunk[O], Unit] =
      s.pull.uncons.flatMap {
        case Some((hd, tl)) =>
          hd.indexWhere(f) match {
            case None => go(buffer ++ hd, tl)
            case Some(idx) =>
              val pfx = hd.take(idx)
              val b2 = buffer ++ pfx
              Pull.output1(b2) >> go(Chunk.empty, tl.cons(hd.drop(idx + 1)))
          }
        case None =>
          if (buffer.nonEmpty) Pull.output1(buffer)
          else Pull.done
      }
    go(Chunk.empty, this).stream
  }

  /** Emits all elements of the input except the first one.
    *
    * @example {{{
    * scala> Stream(1,2,3).tail.toList
    * res0: List[Int] = List(2, 3)
    * }}}
    */
  def tail: Stream[F, O] = drop(1)

  /** Emits the first `n` elements of this stream.
    *
    * @example {{{
    * scala> Stream.range(0,1000).take(5).toList
    * res0: List[Int] = List(0, 1, 2, 3, 4)
    * }}}
    */
  def take(n: Long): Stream[F, O] = this.pull.take(n).void.stream

  /** Emits the last `n` elements of the input.
    *
    * @example {{{
    * scala> Stream.range(0,1000).takeRight(5).toList
    * res0: List[Int] = List(995, 996, 997, 998, 999)
    * }}}
    */
  def takeRight(n: Int): Stream[F, O] =
    this.pull
      .takeRight(n)
      .flatMap(Pull.output)
      .stream

  /** Like [[takeWhile]], but emits the first value which tests false.
    *
    * @example {{{
    * scala> Stream.range(0,1000).takeThrough(_ != 5).toList
    * res0: List[Int] = List(0, 1, 2, 3, 4, 5)
    * }}}
    */
  def takeThrough(p: O => Boolean): Stream[F, O] =
    this.pull.takeThrough(p).void.stream

  /** Emits the longest prefix of the input for which all elements test true according to `f`.
    *
    * @example {{{
    * scala> Stream.range(0,1000).takeWhile(_ != 5).toList
    * res0: List[Int] = List(0, 1, 2, 3, 4)
    * }}}
    */
  def takeWhile(p: O => Boolean, takeFailure: Boolean = false): Stream[F, O] =
    this.pull.takeWhile(p, takeFailure).void.stream

  /** Transforms this stream using the given `Pipe`.
    *
    * @example {{{
    * scala> Stream("Hello", "world").through(text.utf8Encode).toVector.toArray
    * res0: Array[Byte] = Array(72, 101, 108, 108, 111, 119, 111, 114, 108, 100)
    * }}}
    */
  def through[F2[x] >: F[x], O2](f: Stream[F, O] => Stream[F2, O2]): Stream[F2, O2] = f(this)

  /** Transforms this stream and `s2` using the given `Pipe2`. */
  def through2[F2[x] >: F[x], O2, O3](
      s2: Stream[F2, O2]
  )(f: (Stream[F, O], Stream[F2, O2]) => Stream[F2, O3]): Stream[F2, O3] =
    f(this, s2)

  /** Fails this stream with a [[TimeoutException]] if it does not complete within given `timeout`. */
  def timeout[F2[x] >: F[x]: Temporal](
      timeout: FiniteDuration
  ): Stream[F2, O] =
    this.interruptWhen(
      Temporal[F2]
        .sleep(timeout)
        .as(Left(new TimeoutException(s"Timed out after $timeout")))
        .widen[Either[Throwable, Unit]]
    )

  /** Translates effect type from `F` to `G` using the supplied `FunctionK`.
    */
  def translate[F2[x] >: F[x], G[_]](u: F2 ~> G): Stream[G, O] =
    new Stream(Pull.translate[F2, G, O](underlying, u))

  /** Translates effect type from `F` to `G` using the supplied `FunctionK`.
    */
  @deprecated("Use translate instead", "3.0")
  def translateInterruptible[F2[x] >: F[x], G[_]](u: F2 ~> G): Stream[G, O] =
    new Stream(Pull.translate[F2, G, O](underlying, u))

  /** Converts the input to a stream of 1-element chunks.
    *
    * @example {{{
    * scala> (Stream(1,2,3) ++ Stream(4,5,6)).unchunk.chunks.toList
    * res0: List[Chunk[Int]] = List(Chunk(1), Chunk(2), Chunk(3), Chunk(4), Chunk(5), Chunk(6))
    * }}}
    */
  def unchunk: Stream[F, O] =
    this.repeatPull {
      _.uncons1.flatMap {
        case None           => Pull.pure(None)
        case Some((hd, tl)) => Pull.output1(hd).as(Some(tl))
      }
    }

  /** Alias for [[filter]]
    * Implemented to enable filtering in for comprehensions
    */
  def withFilter(f: O => Boolean) = this.filter(f)

  private type ZipWithLeft[G[_], I, O2] = (Chunk[I], Stream[G, I]) => Pull[G, O2, Unit]

  private def zipWith_[F2[x] >: F[x], O2 >: O, O3, O4](that: Stream[F2, O3])(
      k1: ZipWithLeft[F2, O2, O4],
      k2: ZipWithLeft[F2, O3, O4],
      k3: Stream[F2, O3] => Pull[F2, O4, Unit]
  )(f: (O2, O3) => O4): Stream[F2, O4] = {
    def go(
        leg1: Stream.StepLeg[F2, O2],
        leg2: Stream.StepLeg[F2, O3]
    ): Pull[F2, O4, Unit] = {
      val l1h = leg1.head
      val l2h = leg2.head
      val out = l1h.zipWith(l2h)(f)
      Pull.output(out) >> {
        if (l1h.size > l2h.size) {
          val extra1 = l1h.drop(l2h.size)
          leg2.stepLeg.flatMap {
            case None      => k1(extra1, leg1.stream)
            case Some(tl2) => go(leg1.setHead(extra1), tl2)
          }
        } else {
          val extra2 = l2h.drop(l1h.size)
          leg1.stepLeg.flatMap {
            case None      => k2(extra2, leg2.stream)
            case Some(tl1) => go(tl1, leg2.setHead(extra2))
          }
        }
      }
    }

    covaryAll[F2, O2].pull.stepLeg.flatMap {
      case Some(leg1) =>
        that.pull.stepLeg
          .flatMap {
            case Some(leg2) => go(leg1, leg2)
            case None       => k1(leg1.head, leg1.stream)
          }

      case None => k3(that)
    }.stream
  }

  /** Determinsitically zips elements, terminating when the ends of both branches
    * are reached naturally, padding the left branch with `pad1` and padding the right branch
    * with `pad2` as necessary.
    *
    * @example {{{
    * scala> Stream(1,2,3).zipAll(Stream(4,5,6,7))(0,0).toList
    * res0: List[(Int,Int)] = List((1,4), (2,5), (3,6), (0,7))
    * }}}
    */
  def zipAll[F2[x] >: F[x], O2 >: O, O3](
      that: Stream[F2, O3]
  )(pad1: O2, pad2: O3): Stream[F2, (O2, O3)] =
    zipAllWith[F2, O2, O3, (O2, O3)](that)(pad1, pad2)(Tuple2.apply)

  /** Determinsitically zips elements with the specified function, terminating
    * when the ends of both branches are reached naturally, padding the left
    * branch with `pad1` and padding the right branch with `pad2` as necessary.
    *
    * @example {{{
    * scala> Stream(1,2,3).zipAllWith(Stream(4,5,6,7))(0, 0)(_ + _).toList
    * res0: List[Int] = List(5, 7, 9, 7)
    * }}}
    */
  def zipAllWith[F2[x] >: F[x], O2 >: O, O3, O4](
      that: Stream[F2, O3]
  )(pad1: O2, pad2: O3)(f: (O2, O3) => O4): Stream[F2, O4] = {
    def cont1(hd: Chunk[O2], tl: Stream[F2, O2]): Pull[F2, O4, Unit] =
      Pull.output(hd.map(o => f(o, pad2))) >> contLeft(tl)

    def contLeft(s: Stream[F2, O2]): Pull[F2, O4, Unit] =
      s.pull.uncons.flatMap {
        case None => Pull.done
        case Some((hd, tl)) =>
          Pull.output(hd.map(o => f(o, pad2))) >> contLeft(tl)
      }

    def cont2(hd: Chunk[O3], tl: Stream[F2, O3]): Pull[F2, O4, Unit] =
      Pull.output(hd.map(o2 => f(pad1, o2))) >> contRight(tl)

    def contRight(s: Stream[F2, O3]): Pull[F2, O4, Unit] =
      s.pull.uncons.flatMap {
        case None => Pull.done
        case Some((hd, tl)) =>
          Pull.output(hd.map(o2 => f(pad1, o2))) >> contRight(tl)
      }

    zipWith_[F2, O2, O3, O4](that)(cont1, cont2, contRight)(f)
  }

  /** Determinsitically zips elements, terminating when the end of either branch is reached naturally.
    *
    * @example {{{
    * scala> Stream(1, 2, 3).zip(Stream(4, 5, 6, 7)).toList
    * res0: List[(Int,Int)] = List((1,4), (2,5), (3,6))
    * }}}
    */
  def zip[F2[x] >: F[x], O2](that: Stream[F2, O2]): Stream[F2, (O, O2)] =
    zipWith(that)(Tuple2.apply)

  /** Like `zip`, but selects the right values only.
    * Useful with timed streams, the example below will emit a number every 100 milliseconds.
    *
    * @example {{{
    * scala> import scala.concurrent.duration._, cats.effect.IO, cats.effect.unsafe.implicits.global
    * scala> val s = Stream.fixedDelay[IO](100.millis) zipRight Stream.range(0, 5)
    * scala> s.compile.toVector.unsafeRunSync()
    * res0: Vector[Int] = Vector(0, 1, 2, 3, 4)
    * }}}
    */
  def zipRight[F2[x] >: F[x], O2](that: Stream[F2, O2]): Stream[F2, O2] =
    zipWith(that)((_, y) => y)

  /** Like `zip`, but selects the left values only.
    * Useful with timed streams, the example below will emit a number every 100 milliseconds.
    *
    * @example {{{
    * scala> import scala.concurrent.duration._, cats.effect.IO, cats.effect.unsafe.implicits.global
    * scala> val s = Stream.range(0, 5) zipLeft Stream.fixedDelay[IO](100.millis)
    * scala> s.compile.toVector.unsafeRunSync()
    * res0: Vector[Int] = Vector(0, 1, 2, 3, 4)
    * }}}
    */
  def zipLeft[F2[x] >: F[x], O2](that: Stream[F2, O2]): Stream[F2, O] =
    zipWith(that)((x, _) => x)

  /** Determinsitically zips elements using the specified function,
    * terminating when the end of either branch is reached naturally.
    *
    * @example {{{
    * scala> Stream(1, 2, 3).zipWith(Stream(4, 5, 6, 7))(_ + _).toList
    * res0: List[Int] = List(5, 7, 9)
    * }}}
    */
  def zipWith[F2[x] >: F[x], O2 >: O, O3, O4](
      that: Stream[F2, O3]
  )(f: (O2, O3) => O4): Stream[F2, O4] =
    zipWith_[F2, O2, O3, O4](that)((_, _) => Pull.done, (_, _) => Pull.done, _ => Pull.done)(f)

  /** Zips the elements of the input stream with its indices, and returns the new stream.
    *
    * @example {{{
    * scala> Stream("The", "quick", "brown", "fox").zipWithIndex.toList
    * res0: List[(String,Long)] = List((The,0), (quick,1), (brown,2), (fox,3))
    * }}}
    */
  def zipWithIndex: Stream[F, (O, Long)] =
    this.scanChunks(0L) { (index, c) =>
      var idx = index
      val out = c.map { o =>
        val r = (o, idx)
        idx += 1
        r
      }
      (idx, out)
    }

  /** Zips each element of this stream with the next element wrapped into `Some`.
    * The last element is zipped with `None`.
    *
    * @example {{{
    * scala> Stream("The", "quick", "brown", "fox").zipWithNext.toList
    * res0: List[(String,Option[String])] = List((The,Some(quick)), (quick,Some(brown)), (brown,Some(fox)), (fox,None))
    * }}}
    */
  def zipWithNext: Stream[F, (O, Option[O])] = {
    def go(last: O, s: Stream[F, O]): Pull[F, (O, Option[O]), Unit] =
      s.pull.uncons.flatMap {
        case None => Pull.output1((last, None))
        case Some((hd, tl)) =>
          val (newLast, out) = hd.mapAccumulate(last) { case (prev, next) =>
            (next, (prev, Some(next)))
          }
          Pull.output(out) >> go(newLast, tl)
      }
    this.pull.uncons1.flatMap {
      case Some((hd, tl)) => go(hd, tl)
      case None           => Pull.done
    }.stream
  }

  /** Zips each element of this stream with the previous element wrapped into `Some`.
    * The first element is zipped with `None`.
    *
    * @example {{{
    * scala> Stream("The", "quick", "brown", "fox").zipWithPrevious.toList
    * res0: List[(Option[String],String)] = List((None,The), (Some(The),quick), (Some(quick),brown), (Some(brown),fox))
    * }}}
    */
  def zipWithPrevious: Stream[F, (Option[O], O)] =
    mapAccumulate[Option[O], (Option[O], O)](None) { case (prev, next) =>
      (Some(next), (prev, next))
    }.map { case (_, prevNext) => prevNext }

  /** Zips each element of this stream with its previous and next element wrapped into `Some`.
    * The first element is zipped with `None` as the previous element,
    * the last element is zipped with `None` as the next element.
    *
    * @example {{{
    * scala> Stream("The", "quick", "brown", "fox").zipWithPreviousAndNext.toList
    * res0: List[(Option[String],String,Option[String])] = List((None,The,Some(quick)), (Some(The),quick,Some(brown)), (Some(quick),brown,Some(fox)), (Some(brown),fox,None))
    * }}}
    */
  def zipWithPreviousAndNext: Stream[F, (Option[O], O, Option[O])] =
    zipWithPrevious.zipWithNext.map {
      case ((prev, that), None)            => (prev, that, None)
      case ((prev, that), Some((_, next))) => (prev, that, Some(next))
    }

  /** Zips the input with a running total according to `S`, up to but not including the current element. Thus the initial
    * `z` value is the first emitted to the output:
    *
    * @example {{{
    * scala> Stream("uno", "dos", "tres", "cuatro").zipWithScan(0)(_ + _.length).toList
    * res0: List[(String,Int)] = List((uno,0), (dos,3), (tres,6), (cuatro,10))
    * }}}
    * @see [[zipWithScan1]]
    */
  def zipWithScan[O2](z: O2)(f: (O2, O) => O2): Stream[F, (O, O2)] =
    this
      .mapAccumulate(z) { (s, o) =>
        val s2 = f(s, o)
        (s2, (o, s))
      }
      .map(_._2)

  /** Zips the input with a running total according to `S`, including the current element. Thus the initial
    * `z` value is the first emitted to the output:
    *
    * @example {{{
    * scala> Stream("uno", "dos", "tres", "cuatro").zipWithScan1(0)(_ + _.length).toList
    * res0: List[(String, Int)] = List((uno,3), (dos,6), (tres,10), (cuatro,16))
    * }}}
    * @see [[zipWithScan]]
    */
  def zipWithScan1[O2](z: O2)(f: (O2, O) => O2): Stream[F, (O, O2)] =
    this
      .mapAccumulate(z) { (s, o) =>
        val s2 = f(s, o)
        (s2, (o, s2))
      }
      .map(_._2)

  override def toString: String = "Stream(..)"
}

object Stream extends StreamLowPriority {

  /** Creates a pure stream that emits the supplied values. To convert to an effectful stream, use `covary`. */
  def apply[F[x] >: Pure[x], O](os: O*): Stream[F, O] = emits(os)

  /** Creates a single element stream that gets its value by evaluating the supplied effect. If the effect fails, a `Left`
    * is emitted. Otherwise, a `Right` is emitted.
    *
    * Use [[eval]] instead if a failure while evaluating the effect should fail the stream.
    *
    * @example {{{
    * scala> import cats.effect.SyncIO
    * scala> Stream.attemptEval(SyncIO(10)).compile.toVector.unsafeRunSync()
    * res0: Vector[Either[Throwable,Int]] = Vector(Right(10))
    * scala> Stream.attemptEval(SyncIO(throw new RuntimeException)).compile.toVector.unsafeRunSync()
    * res1: Vector[Either[Throwable,Nothing]] = Vector(Left(java.lang.RuntimeException))
    * }}}
    */
  def attemptEval[F[x] >: Pure[x], O](fo: F[O]): Stream[F, Either[Throwable, O]] =
    new Stream(Pull.attemptEval(fo).flatMap(Pull.output1))

  /** Light weight alternative to `awakeEvery` that sleeps for duration `d` before each pulled element.
    */
  def awakeDelay[F[_]](
      period: FiniteDuration
  )(implicit t: Temporal[F]): Stream[F, FiniteDuration] =
    Stream.eval(t.monotonic).flatMap { start =>
      fixedDelay[F](period) >> Stream.eval(t.monotonic.map(_ - start))
    }

  /** Discrete stream that every `d` emits elapsed duration
    * since the start time of stream consumption.
    *
    * Missed periods are dampened to a single tick.
    *
    * For example: `awakeEvery[IO](5 seconds)` will
    * return (approximately) `5s, 10s, 15s`, and will lie dormant
    * between emitted values.
    *
    * @param period duration between emits of the resulting stream
    */
  def awakeEvery[F[_]: Temporal](period: FiniteDuration): Stream[F, FiniteDuration] =
    awakeEvery(period, true)

  /** Discrete stream that every `d` emits elapsed duration
    * since the start time of stream consumption.
    *
    * For example: `awakeEvery[IO](5 seconds)` will
    * return (approximately) `5s, 10s, 15s`, and will lie dormant
    * between emitted values.
    *
    * @param period duration between emits of the resulting stream
    * @param dampen whether missed periods result in 1 emitted tick or 1 per missed period, see [[fixedRate]] for more info
    */
  def awakeEvery[F[_]](
      period: FiniteDuration,
      dampen: Boolean
  )(implicit t: Temporal[F]): Stream[F, FiniteDuration] =
    Stream.eval(t.monotonic).flatMap { start =>
      fixedRate_[F](period, start, dampen) >> Stream.eval(
        t.monotonic.map(_ - start)
      )
    }

  /** Creates a stream that emits a resource allocated by an effect, ensuring the resource is
    * eventually released regardless of how the stream is used.
    *
    * A typical use case for bracket is working with files or network sockets. The resource effect
    * opens a file and returns a reference to it. One can then flatMap on the returned Stream to access
    *  the file, e.g to read bytes and transform them in to some stream of elements
    * (e.g., bytes, strings, lines, etc.).
    * The `release` action then closes the file once the result Stream terminates, even in case of interruption
    * or errors.
    *
    * @param acquire resource to acquire at start of stream
    * @param release function which returns an effect that releases the resource
    */
  def bracket[F[x] >: Pure[x], R](acquire: F[R])(release: R => F[Unit]): Stream[F, R] =
    bracketCase(acquire)((r, _) => release(r))

  /** Like [[bracket]] but no scope is introduced, causing resource finalization to
    * occur at the end of the current scope at the time of acquisition.
    */
  def bracketWeak[F[x] >: Pure[x], R](acquire: F[R])(release: R => F[Unit]): Stream[F, R] =
    bracketCaseWeak(acquire)((r, _) => release(r))

  /** Like [[bracket]] but the release action is passed an `ExitCase[Throwable]`.
    *
    * `ExitCase.Canceled` is passed to the release action in the event of either stream interruption or
    * overall compiled effect cancelation.
    */
  def bracketCase[F[x] >: Pure[x], R](
      acquire: F[R]
  )(release: (R, Resource.ExitCase) => F[Unit]): Stream[F, R] =
    bracketCaseWeak(acquire)(release).scope

  /** Like [[bracketCase]] but no scope is introduced, causing resource finalization to
    * occur at the end of the current scope at the time of acquisition.
    */
  def bracketCaseWeak[F[x] >: Pure[x], R](
      acquire: F[R]
  )(release: (R, Resource.ExitCase) => F[Unit]): Stream[F, R] =
    new Stream(Pull.acquire[F, R](acquire, release).flatMap(Pull.output1(_)))

  /** Like [[bracketCase]] but the acquire action may be canceled.
    */
  def bracketFull[F[x] >: Pure[x], R](
      acquire: Poll[F] => F[R]
  )(release: (R, Resource.ExitCase) => F[Unit])(implicit
      F: MonadCancel[F, _]
  ): Stream[F, R] =
    bracketFullWeak(acquire)(release).scope

  /** Like [[bracketFull]] but no scope is introduced, causing resource finalization to
    * occur at the end of the current scope at the time of acquisition.
    */
  def bracketFullWeak[F[x] >: Pure[x], R](
      acquire: Poll[F] => F[R]
  )(release: (R, Resource.ExitCase) => F[Unit])(implicit
      F: MonadCancel[F, _]
  ): Stream[F, R] =
    new Stream(Pull.acquireCancelable[F, R](acquire, release).flatMap(Pull.output1))

  /** Creates a pure stream that emits the elements of the supplied chunk.
    *
    * @example {{{
    * scala> Stream.chunk(Chunk(1,2,3)).toList
    * res0: List[Int] = List(1, 2, 3)
    * }}}
    */
  def chunk[F[x] >: Pure[x], O](os: Chunk[O]): Stream[F, O] =
    new Stream(Pull.output(os))

  /** Creates an infinite pure stream that always returns the supplied value.
    *
    * Elements are emitted in finite chunks with `chunkSize` number of elements.
    *
    * @example {{{
    * scala> Stream.constant(0).take(5).toList
    * res0: List[Int] = List(0, 0, 0, 0, 0)
    * }}}
    */
  def constant[F[x] >: Pure[x], O](o: O, chunkSize: Int = 256): Stream[F, O] =
    chunk(Chunk.seq(List.fill(chunkSize)(o))).repeat

  /** A continuous stream of the elapsed time, computed using `System.nanoTime`.
    * Note that the actual granularity of these elapsed times depends on the OS, for instance
    * the OS may only update the current time every ten milliseconds or so.
    */
  def duration[F[_]](implicit F: Clock[F]): Stream[F, FiniteDuration] = {
    implicit val applicativeF: Applicative[F] = F.applicative
    Stream.eval(F.monotonic).flatMap { t0 =>
      Stream.repeatEval(F.monotonic.map(t => t - t0))
    }
  }

  /** Creates a singleton pure stream that emits the supplied value.
    *
    * @example {{{
    * scala> Stream.emit(0).toList
    * res0: List[Int] = List(0)
    * }}}
    */
  def emit[F[x] >: Pure[x], O](o: O): Stream[F, O] = new Stream(Pull.output1(o))

  /** Creates a pure stream that emits the supplied values.
    *
    * @example {{{
    * scala> Stream.emits(List(1, 2, 3)).toList
    * res0: List[Int] = List(1, 2, 3)
    * }}}
    */
  def emits[F[x] >: Pure[x], O](os: scala.collection.Seq[O]): Stream[F, O] =
    os match {
      case Nil               => empty
      case collection.Seq(x) => emit(x)
      case _                 => new Stream(Pull.output(Chunk.seq(os)))
    }

  /** Empty pure stream. */
  val empty: Stream[Pure, INothing] =
    new Stream(Pull.done)

  /** Creates a single element stream that gets its value by evaluating the supplied effect. If the effect fails,
    * the returned stream fails.
    *
    * Use [[attemptEval]] instead if a failure while evaluating the effect should be emitted as a value.
    *
    * @example {{{
    * scala> import cats.effect.SyncIO
    * scala> Stream.eval(SyncIO(10)).compile.toVector.unsafeRunSync()
    * res0: Vector[Int] = Vector(10)
    * scala> Stream.eval(SyncIO(throw new RuntimeException)).covaryOutput[Int].compile.toVector.attempt.unsafeRunSync()
    * res1: Either[Throwable,Vector[Int]] = Left(java.lang.RuntimeException)
    * }}}
    */
  def eval[F[_], O](fo: F[O]): Stream[F, O] =
    new Stream(Pull.eval(fo).flatMap(Pull.output1))

  /** Creates a stream that evaluates the supplied `fa` for its effect, discarding the output value.
    * As a result, the returned stream emits no elements and hence has output type `INothing`.
    *
    * Alias for `eval(fa).drain`.
    */
  @deprecated("Use exec if passing an F[Unit] or eval(fa).drain if passing an F[A]", "2.5.0")
  def eval_[F[_], A](fa: F[A]): Stream[F, INothing] =
    new Stream(Pull.eval(fa).map(_ => ()))

  /** Like `eval` but resulting chunk is flatten efficiently. */
  def evalUnChunk[F[_], O](fo: F[Chunk[O]]): Stream[F, O] =
    new Stream(Pull.eval(fo).flatMap(Pull.output(_)))

  /** Like `eval`, but lifts a foldable structure. */
  def evals[F[_], S[_]: Foldable, O](fo: F[S[O]]): Stream[F, O] =
    eval(fo).flatMap(so => Stream.emits(so.toList))

  /** Like `evals`, but lifts any Seq in the effect. */
  def evalSeq[F[_], S[A] <: Seq[A], O](fo: F[S[O]]): Stream[F, O] =
    eval(fo).flatMap(Stream.emits)

  /** A continuous stream which is true after `d, 2d, 3d...` elapsed duration,
    * and false otherwise.
    * If you'd like a 'discrete' stream that will actually block until `d` has elapsed,
    * use `awakeEvery` instead.
    */
  def every[F[_]](
      d: FiniteDuration
  )(implicit clock: Clock[F], F: Functor[F]): Stream[F, Boolean] = {
    def go(lastSpikeNanos: Long): Stream[F, Boolean] =
      Stream.eval(clock.monotonic.map(_.toNanos)).flatMap { now =>
        if ((now - lastSpikeNanos) > d.toNanos) Stream.emit(true) ++ go(now)
        else Stream.emit(false) ++ go(lastSpikeNanos)
      }
    go(0)
  }

  /** As a result, the returned stream emits no elements and hence has output type `INothing`.
    *
    * @example {{{
    * scala> import cats.effect.SyncIO
    * scala> Stream.exec(SyncIO(println("Ran"))).covaryOutput[Int].compile.toVector.unsafeRunSync()
    * res0: Vector[Int] = Vector()
    * }}}
    */
  def exec[F[_]](action: F[Unit]): Stream[F, INothing] =
    new Stream(Pull.eval(action))

  /** Light weight alternative to [[fixedRate]] that sleeps for duration `d` before each pulled element.
    *
    * Behavior differs from `fixedRate` because the sleep between elements occurs after the next element
    * is pulled whereas `fixedRate` accounts for the time it takes to process the emitted unit.
    * This difference can roughly be thought of as the difference between `scheduleWithFixedDelay` and
    * `scheduleAtFixedRate` in `java.util.concurrent.Scheduler`.
    *
    * Alias for `sleep(period).repeat`.
    */
  def fixedDelay[F[_]](period: FiniteDuration)(implicit t: Temporal[F]): Stream[F, Unit] =
    sleep(period).repeat

  /** Discrete stream that emits a unit every `d`, with missed period ticks dampened.
    *
    * See [[fixedDelay]] for an alternative that sleeps `d` between elements.
    *
    * @param period duration between emits of the resulting stream
    */
  def fixedRate[F[_]](period: FiniteDuration)(implicit t: Temporal[F]): Stream[F, Unit] =
    fixedRate(period, true)

  /** Discrete stream that emits a unit every `d`.
    *
    * See [[fixedDelay]] for an alternative that sleeps `d` between elements.
    *
    * This operation differs in that the time between ticks should roughly be equal to the specified period, regardless
    * of how much time it takes to process that tick downstream. For example, with a 1 second period and a task that takes 100ms,
    * the task would run at timestamps, 1s, 2s, 3s, etc. when using `fixedRate >> task` whereas it would run at timestamps
    * 1s, 2.1s, 3.2s, etc. when using `fixedDelay >> task`.
    *
    * In the case where task processing takes longer than a single period, 1 or more ticks are immediately emitted to "catch-up".
    * The `dampen` parameter controls whether a single tick is emitted or whether one per missed period is emitted.
    *
    * @param period period between emits of the resulting stream
    * @param dampen true if a single unit should be emitted when multiple periods have passed since last execution, false if a unit for each period should be emitted
    */
  def fixedRate[F[_]](period: FiniteDuration, dampen: Boolean)(implicit
      F: Temporal[F]
  ): Stream[F, Unit] =
    Stream.eval(F.monotonic).flatMap(t => fixedRate_(period, t, dampen))

  private def fixedRate_[F[_]: Temporal](
      period: FiniteDuration,
      lastAwakeAt: FiniteDuration,
      dampen: Boolean
  ): Stream[F, Unit] =
    if (period.toNanos == 0) Stream(()).repeat
    else
      Stream.eval(Temporal[F].monotonic).flatMap { now =>
        val next = lastAwakeAt + period
        val step =
          if (next > now) Stream.sleep(next - now)
          else {
            (now.toNanos - lastAwakeAt.toNanos - 1) / period.toNanos match {
              case count if count < 0            => Stream.empty
              case count if count == 0 || dampen => Stream.emit(())
              case count                         => Stream.emit(()).repeatN(count)
            }
          }
        step ++ fixedRate_(period, next, dampen)
      }

  private[fs2] final class PartiallyAppliedFromOption[F[_]](
      private val dummy: Boolean
  ) extends AnyVal {
    def apply[A](option: Option[A]): Stream[F, A] =
      option.map(Stream.emit).getOrElse(Stream.empty)
  }

  /** Lifts an Option[A] to an effectful Stream.
    *
    * @example {{{
    * scala> import cats.effect.SyncIO
    * scala> Stream.fromOption[SyncIO](Some(42)).compile.toList.unsafeRunSync()
    * res0: List[Int] = List(42)
    * scala> Stream.fromOption[SyncIO](None).compile.toList.unsafeRunSync()
    * res1: List[Nothing] = List()
    * }}}
    */
  def fromOption[F[_]]: PartiallyAppliedFromOption[F] =
    new PartiallyAppliedFromOption(dummy = true)

  private[fs2] final class PartiallyAppliedFromEither[F[_]](
      private val dummy: Boolean
  ) extends AnyVal {
    def apply[A](either: Either[Throwable, A])(implicit ev: RaiseThrowable[F]): Stream[F, A] =
      either.fold(Stream.raiseError[F], Stream.emit)
  }

  /** Lifts an Either[Throwable, A] to an effectful Stream.
    *
    * @example {{{
    * scala> import cats.effect.SyncIO, scala.util.Try
    * scala> Stream.fromEither[SyncIO](Right(42)).compile.toList.unsafeRunSync()
    * res0: List[Int] = List(42)
    * scala> Try(Stream.fromEither[SyncIO](Left(new RuntimeException)).compile.toList.unsafeRunSync())
    * res1: Try[List[Nothing]] = Failure(java.lang.RuntimeException)
    * }}}
    */
  def fromEither[F[_]]: PartiallyAppliedFromEither[F] =
    new PartiallyAppliedFromEither(dummy = true)

  private[fs2] final class PartiallyAppliedFromIterator[F[_]](
      private val blocking: Boolean
  ) extends AnyVal {
    def apply[A](iterator: Iterator[A], chunkSize: Int)(implicit F: Sync[F]): Stream[F, A] = {
      def eff[B](thunk: => B) = if (blocking) F.blocking(thunk) else F.delay(thunk)

      def getNextChunk(i: Iterator[A]): F[Option[(Chunk[A], Iterator[A])]] =
        eff {
          for (_ <- 1 to chunkSize if i.hasNext) yield i.next()
        }.map { s =>
          if (s.isEmpty) None else Some((Chunk.seq(s), i))
        }

      Stream.unfoldChunkEval(iterator)(getNextChunk)
    }
  }

  /** Lifts an iterator into a Stream.
    */
  def fromIterator[F[_]]: PartiallyAppliedFromIterator[F] =
    new PartiallyAppliedFromIterator(blocking = false)

  /** Lifts an iterator into a Stream, shifting any interaction with the iterator to the blocking pool.
    */
  def fromBlockingIterator[F[_]]: PartiallyAppliedFromIterator[F] =
    new PartiallyAppliedFromIterator(blocking = true)

  /** Returns a stream of elements from the supplied queue.
    *
    * All elements that are available, up to the specified limit,
    * are dequeued and emitted as a single chunk.
    */
  def fromQueueUnterminated[F[_]: Functor, A](
      queue: Queue[F, A],
      limit: Int = Int.MaxValue
  ): Stream[F, A] =
    fromQueueNoneTerminatedChunk_[F, A](
      queue.take.map(a => Some(Chunk.singleton(a))),
      queue.tryTake.map(_.map(a => Some(Chunk.singleton(a)))),
      limit
    )

  /** Returns a stream of elements from the supplied queue.
    *
    * All elements that are available, up to the specified limit,
    * are dequeued and emitted as a single chunk.
    */
  def fromQueueUnterminatedChunk[F[_]: Functor, A](
      queue: Queue[F, Chunk[A]],
      limit: Int = Int.MaxValue
  ): Stream[F, A] =
    fromQueueNoneTerminatedChunk_[F, A](
      queue.take.map(Some(_)),
      queue.tryTake.map(_.map(Some(_))),
      limit
    )

  /** Returns a stream of elements from the supplied queue.
    *
    * The stream terminates upon dequeuing a `None`.
    *
    * All elements that are available, up to the specified limit,
    * are dequeued and emitted as a single chunk.
    */
  def fromQueueNoneTerminated[F[_]: Functor, A](
      queue: Queue[F, Option[A]],
      limit: Int = Int.MaxValue
  ): Stream[F, A] =
    fromQueueNoneTerminatedChunk_(
      queue.take.map(_.map(Chunk.singleton)),
      queue.tryTake.map(_.map(_.map(Chunk.singleton))),
      limit
    )

  /** Returns a stream of elements from the supplied queue.
    *
    * The stream terminates upon dequeuing a `None`.
    *
    * All elements that are available, up to the specified limit,
    * are dequeued and emitted as a single chunk.
    */
  def fromQueueNoneTerminatedChunk[F[_], A](
      queue: Queue[F, Option[Chunk[A]]],
      limit: Int = Int.MaxValue
  ): Stream[F, A] =
    fromQueueNoneTerminatedChunk_(queue.take, queue.tryTake, limit)

  private def fromQueueNoneTerminatedChunk_[F[_], A](
      take: F[Option[Chunk[A]]],
      tryTake: F[Option[Option[Chunk[A]]]],
      limit: Int
  ): Stream[F, A] = {
    def await: Stream[F, A] =
      Stream.eval(take).flatMap {
        case None    => Stream.empty
        case Some(c) => pump(c)
      }
    def pump(acc: Chunk[A]): Stream[F, A] = {
      val sz = acc.size
      if (sz > limit) {
        val (pfx, sfx) = acc.splitAt(limit)
        Stream.chunk(pfx) ++ pump(sfx)
      } else if (sz == limit) Stream.chunk(acc) ++ await
      else
        Stream.eval(tryTake).flatMap {
          case None          => Stream.chunk(acc) ++ await
          case Some(Some(c)) => pump(acc ++ c)
          case Some(None)    => Stream.chunk(acc)
        }
    }
    await
  }

  /** Like `emits`, but works for any G that has a `Foldable` instance.
    */
  def foldable[F[x] >: Pure[x], G[_]: Foldable, O](os: G[O]): Stream[F, O] =
    Stream.emits(os.toList)

  /** Lifts an effect that generates a stream in to a stream. Alias for `eval(f).flatMap(_)`.
    *
    * @example {{{
    * scala> import cats.effect.SyncIO
    * scala> Stream.force(SyncIO(Stream(1,2,3).covary[SyncIO])).compile.toVector.unsafeRunSync()
    * res0: Vector[Int] = Vector(1, 2, 3)
    * }}}
    */
  def force[F[_], A](f: F[Stream[F, A]]): Stream[F, A] =
    eval(f).flatMap(s => s)

  /** Like `emits`, but works for any class that extends `Iterable`
    */
  def iterable[F[x] >: Pure[x], A](os: Iterable[A]): Stream[F, A] =
    Stream.chunk(Chunk.iterable(os))

  /** An infinite `Stream` that repeatedly applies a given function
    * to a start value. `start` is the first value emitted, followed
    * by `f(start)`, then `f(f(start))`, and so on.
    *
    * @example {{{
    * scala> Stream.iterate(0)(_ + 1).take(10).toList
    * res0: List[Int] = List(0, 1, 2, 3, 4, 5, 6, 7, 8, 9)
    * }}}
    */
  def iterate[F[x] >: Pure[x], A](start: A)(f: A => A): Stream[F, A] =
    emit(start) ++ iterate(f(start))(f)

  /** Like [[iterate]], but takes an effectful function for producing
    * the next state. `start` is the first value emitted.
    *
    * @example {{{
    * scala> import cats.effect.SyncIO
    * scala> Stream.iterateEval(0)(i => SyncIO(i + 1)).take(10).compile.toVector.unsafeRunSync()
    * res0: Vector[Int] = Vector(0, 1, 2, 3, 4, 5, 6, 7, 8, 9)
    * }}}
    */
  def iterateEval[F[_], A](start: A)(f: A => F[A]): Stream[F, A] =
    emit(start) ++ eval(f(start)).flatMap(iterateEval(_)(f))

  /** A stream that never emits and never terminates.
    */
  def never[F[_]](implicit F: Spawn[F]): Stream[F, Nothing] =
    Stream.eval(F.never)

  /** Creates a stream that, when run, fails with the supplied exception.
    *
    * The `F` type must be explicitly provided (e.g., via `raiseError[IO]` or `raiseError[Fallible]`).
    *
    * @example {{{
    * scala> import cats.effect.SyncIO
    * scala> Stream.raiseError[Fallible](new RuntimeException).toList
    * res0: Either[Throwable,List[INothing]] = Left(java.lang.RuntimeException)
    * scala> Stream.raiseError[SyncIO](new RuntimeException).covaryOutput[Int].compile.drain.attempt.unsafeRunSync()
    * res0: Either[Throwable,Unit] = Left(java.lang.RuntimeException)
    * }}}
    */
  def raiseError[F[_]: RaiseThrowable](e: Throwable): Stream[F, INothing] =
    new Stream(Pull.raiseError(e))

  /** Lazily produces the sequence `[start, start + 1, start + 2, ..., stopExclusive)`.
    * If you want to produce the sequence in one chunk, instead of lazily, use
    * `emits(start until stopExclusive)`.
    *
    * @example {{{
    * scala> Stream.range(10, 20).toList
    * res0: List[Int] = List(10, 11, 12, 13, 14, 15, 16, 17, 18, 19)
    * }}}
    */
  def range[F[x] >: Pure[x], O: Numeric](start: O, stopExclusive: O): Stream[F, O] =
    range(start, stopExclusive, implicitly[Numeric[O]].one)

  /** Lazily produce the sequence `[start, start + step, start + 2 * step, ..., stopExclusive)`.
    * If you want to produce the sequence in one chunk, instead of lazily, use
    * `emits(start until stopExclusive by step)`.
    *
    * @example {{{
    * scala> Stream.range(10, 20, 2).toList
    * res0: List[Int] = List(10, 12, 14, 16, 18)
    * }}}
    */
  def range[F[x] >: Pure[x], O: Numeric](start: O, stopExclusive: O, step: O): Stream[F, O] = {
    import Numeric.Implicits._
    import Ordering.Implicits._
    val zero = implicitly[Numeric[O]].zero
    def go(o: O): Stream[F, O] =
      if (
        (step > zero && o < stopExclusive && start < stopExclusive) ||
        (step < zero && o > stopExclusive && start > stopExclusive)
      )
        emit(o) ++ go(o + step)
      else empty
    go(start)
  }

  /** Lazily produce a sequence of nonoverlapping ranges, where each range
    * contains `size` integers, assuming the upper bound is exclusive.
    * Example: `ranges(0, 1000, 10)` results in the pairs
    * `(0, 10), (10, 20), (20, 30) ... (990, 1000)`
    *
    * Note: The last emitted range may be truncated at `stopExclusive`. For
    * instance, `ranges(0,5,4)` results in `(0,4), (4,5)`.
    *
    * @example {{{
    * scala> Stream.ranges(0, 20, 5).toList
    * res0: List[(Int,Int)] = List((0,5), (5,10), (10,15), (15,20))
    * }}}
    * @throws IllegalArgumentException if `size` <= 0
    */
  def ranges[F[x] >: Pure[x]](start: Int, stopExclusive: Int, size: Int): Stream[F, (Int, Int)] = {
    require(size > 0, "size must be > 0, was: " + size)
    unfold(start) { lower =>
      if (lower < stopExclusive)
        Some((lower -> ((lower + size).min(stopExclusive)), lower + size))
      else
        None
    }
  }

  /** Alias for `eval(fo).repeat`. */
  def repeatEval[F[_], O](fo: F[O]): Stream[F, O] = eval(fo).repeat

  /** Converts the supplied resource in to a singleton stream. */
  def resource[F[_], O](r: Resource[F, O])(implicit F: MonadCancel[F, _]): Stream[F, O] =
    resourceWeak(r).scope

  /** Like [[resource]] but does not introduce a scope, allowing finalization to occur after
    * subsequent appends or other scope-preserving transformations.
    *
    * Scopes can be manually introduced via [[scope]] if desired.
    */
  def resourceWeak[F[_], O](r: Resource[F, O])(implicit F: MonadCancel[F, _]): Stream[F, O] =
    r match {
      case Resource.Allocate(resource) =>
        Stream
          .bracketFullWeak(resource) { case ((_, release), exit) =>
            release(exit)
          }
          .map(_._1)
      case Resource.Bind(source, f) =>
        resourceWeak(source).flatMap(o => resourceWeak(f(o)))
      case Resource.Eval(fo) => Stream.eval(fo)
      case Resource.Pure(o)  => Stream.emit(o)
    }

  /** Retries `fo` on failure, returning a singleton stream with the
    * result of `fo` as soon as it succeeds.
    *
    * @param delay Duration of delay before the first retry
    * @param nextDelay Applied to the previous delay to compute the
    *                  next, e.g. to implement exponential backoff
    * @param maxAttempts Number of attempts before failing with the
    *                   latest error, if `fo` never succeeds
    * @param retriable Function to determine whether a failure is
    *                  retriable or not, defaults to retry every
    *                  `NonFatal`. A failed stream is immediately
    *                  returned when a non-retriable failure is
    *                  encountered
    */
  def retry[F[_]: Temporal: RaiseThrowable, O](
      fo: F[O],
      delay: FiniteDuration,
      nextDelay: FiniteDuration => FiniteDuration,
      maxAttempts: Int,
      retriable: Throwable => Boolean = scala.util.control.NonFatal.apply
  ): Stream[F, O] = {
    assert(maxAttempts > 0, s"maxAttempts should > 0, was $maxAttempts")

    val delays = Stream.unfold(delay)(d => Some(d -> nextDelay(d))).covary[F]

    Stream
      .eval(fo)
      .attempts(delays)
      .take(maxAttempts.toLong)
      .takeThrough(_.fold(err => retriable(err), _ => false))
      .last
      .map(_.get)
      .rethrow
  }

  /** A single-element `Stream` that waits for the duration `d` before emitting unit.
    */
  def sleep[F[_]](d: FiniteDuration)(implicit t: Temporal[F]): Stream[F, Unit] =
    Stream.eval(t.sleep(d))

  /** Alias for `sleep(d).drain`. Often used in conjunction with `++` (i.e., `sleep_(..) ++ s`) as a more
    * performant version of `sleep(..) >> s`.
    */
  def sleep_[F[_]](d: FiniteDuration)(implicit t: Temporal[F]): Stream[F, INothing] =
    Stream.exec(t.sleep(d))

  /** Starts the supplied task and cancels it as finalization of the returned stream.
    */
  def supervise[F[_], A](
      fa: F[A]
  )(implicit F: Spawn[F]): Stream[F, Fiber[F, Throwable, A]] =
    bracket(F.start(fa))(_.cancel)

  /** Returns a stream that evaluates the supplied by-name each time the stream is used,
    * allowing use of a mutable value in stream computations.
    *
    * Note: it's generally easier to reason about such computations using effectful
    * values. That is, allocate the mutable value in an effect and then use
    * `Stream.eval(fa).flatMap { a => ??? }`.
    *
    * @example {{{
    * scala> Stream.suspend {
    *      |   val digest = java.security.MessageDigest.getInstance("SHA-256")
    *      |   val bytes: Stream[Pure,Byte] = ???
    *      |   bytes.chunks.fold(digest) { (d,c) => d.update(c.toBytes.values); d }
    *      | }
    * }}}
    */
  def suspend[F[_], O](s: => Stream[F, O]): Stream[F, O] =
    new Stream(Pull.suspend(s.underlying))

  /** Creates a stream by successively applying `f` until a `None` is returned, emitting
    * each output `O` and using each output `S` as input to the next invocation of `f`.
    *
    * @example {{{
    * scala> Stream.unfold(0)(i => if (i < 5) Some(i -> (i+1)) else None).toList
    * res0: List[Int] = List(0, 1, 2, 3, 4)
    * }}}
    */
  def unfold[F[x] >: Pure[x], S, O](s: S)(f: S => Option[(O, S)]): Stream[F, O] = {
    def go(s: S): Stream[F, O] =
      f(s) match {
        case Some((o, s)) => emit(o) ++ go(s)
        case None         => empty
      }
    suspend(go(s))
  }

  /** Like [[unfold]] but each invocation of `f` provides a chunk of output.
    *
    * @example {{{
    * scala> Stream.unfoldChunk(0)(i => if (i < 5) Some(Chunk.seq(List.fill(i)(i)) -> (i+1)) else None).toList
    * res0: List[Int] = List(1, 2, 2, 3, 3, 3, 4, 4, 4, 4)
    * }}}
    */
  def unfoldChunk[F[x] >: Pure[x], S, O](s: S)(f: S => Option[(Chunk[O], S)]): Stream[F, O] =
    unfold(s)(f).flatMap(chunk)

  /** Like [[unfold]], but takes an effectful function. */
  def unfoldEval[F[_], S, O](s: S)(f: S => F[Option[(O, S)]]): Stream[F, O] = {
    def go(s: S): Stream[F, O] =
      eval(f(s)).flatMap {
        case Some((o, s)) => emit(o) ++ go(s)
        case None         => empty
      }
    suspend(go(s))
  }

  /** Like [[unfoldChunk]], but takes an effectful function. */
  def unfoldChunkEval[F[_], S, O](s: S)(f: S => F[Option[(Chunk[O], S)]]): Stream[F, O] = {
    def go(s: S): Stream[F, O] =
      eval(f(s)).flatMap {
        case Some((c, s)) => chunk(c) ++ go(s)
        case None         => empty
      }
    suspend(go(s))
  }

  /** Creates a stream by successively applying `f` to a `S`, emitting
    * each output `O` and using each output `S` as input to the next invocation of `f`
    * if it is Some, or terminating on None
    *
    * @example {{{
    * scala> Stream.unfoldLoop(0)(i => (i, if (i < 5) Some(i+1) else None)).toList
    * res0: List[Int] = List(0, 1, 2, 3, 4, 5)
    * }}}
    */
  def unfoldLoop[F[x] <: Pure[x], S, O](s: S)(f: S => (O, Option[S])): Stream[F, O] =
    Pull
      .loop[F, O, S] { s =>
        val (o, sOpt) = f(s)
        Pull.output1(o) >> Pull.pure(sOpt)
      }(s)
      .stream

  /** Like [[unfoldLoop]], but takes an effectful function. */
  def unfoldLoopEval[F[_], S, O](s: S)(f: S => F[(O, Option[S])]): Stream[F, O] =
    Pull
      .loop[F, O, S](s =>
        Pull.eval(f(s)).flatMap { case (o, sOpt) =>
          Pull.output1(o) >> Pull.pure(sOpt)
        }
      )(s)
      .stream

  /** Provides syntax for streams that are invariant in `F` and `O`. */
  implicit final class InvariantOps[F[_], O](private val self: Stream[F, O]) extends AnyVal {

    /** Lifts this stream to the specified effect type.
      *
      * @example {{{
      * scala> import cats.effect.IO
      * scala> Stream(1, 2, 3).covary[IO]
      * res0: Stream[IO,Int] = Stream(..)
      * }}}
      */
    def covary[F2[x] >: F[x]]: Stream[F2, O] = self

    /** Synchronously sends values through `p`.
      *
      * If `p` fails, then resulting stream will fail. If `p` halts the evaluation will halt too.
      *
      * Note that observe will only output full chunks of `O` that are known to be successfully processed
      * by `p`. So if `p` terminates/fails in the middle of chunk processing, the chunk will not be available
      * in resulting stream.
      *
      * Note that if your pipe can be represented by an `O => F[Unit]`, `evalTap` will provide much greater performance.
      *
      * @example {{{
      * scala> import cats.effect.IO, cats.effect.unsafe.implicits.global
      * scala> Stream(1, 2, 3).covary[IO].observe(_.printlns).map(_ + 1).compile.toVector.unsafeRunSync()
      * res0: Vector[Int] = Vector(2, 3, 4)
      * }}}
      */
    def observe(p: Pipe[F, O, INothing])(implicit F: Concurrent[F]): Stream[F, O] =
      observeAsync(1)(p)

    /** Send chunks through `p`, allowing up to `maxQueued` pending _chunks_ before blocking `s`. */
    def observeAsync(
        maxQueued: Int
    )(pipe: Pipe[F, O, INothing])(implicit F: Concurrent[F]): Stream[F, O] = Stream.force {
      for {
        guard <- Semaphore[F](maxQueued - 1L)
        outChan <- Channel.unbounded[F, Chunk[O]]
        sinkChan <- Channel.unbounded[F, Chunk[O]]
      } yield {

        val sinkIn: Stream[F, INothing] = {
          def go(s: Stream[F, O]): Pull[F, INothing, Unit] =
            s.pull.uncons.flatMap {
              case None           => Pull.eval(sinkChan.close.void)
              case Some((hd, tl)) => Pull.eval(sinkChan.send(hd) >> guard.acquire) >> go(tl)
            }

          go(self).stream
        }

        val sinkOut: Stream[F, O] = {
          def go(s: Stream[F, Chunk[O]]): Pull[F, O, Unit] =
            s.pull.uncons1.flatMap {
              case None =>
                Pull.eval(outChan.close.void)
              case Some((ch, rest)) =>
                Pull.output(ch) >> Pull.eval(outChan.send(ch)) >> go(rest)
            }

          go(sinkChan.stream).stream
        }

        val runner =
          sinkOut.through(pipe).concurrently(sinkIn) ++ Stream.exec(outChan.close.void)

        def outStream =
          outChan.stream
            .flatMap { chunk =>
              Stream.chunk(chunk) ++ Stream.exec(guard.release)
            }

        outStream.concurrently(runner)
      }
    }

    /** Observes this stream of `Either[L, R]` values with two pipes, one that
      * observes left values and another that observes right values.
      *
      * If either of `left` or `right` fails, then resulting stream will fail.
      * If either `halts` the evaluation will halt too.
      */
    def observeEither[L, R](
        left: Pipe[F, L, INothing],
        right: Pipe[F, R, INothing]
    )(implicit F: Concurrent[F], ev: O <:< Either[L, R]): Stream[F, Either[L, R]] = {
      val _ = ev
      val src = self.asInstanceOf[Stream[F, Either[L, R]]]
      src
        .observe(_.collect { case Left(l) => l }.through(left))
        .observe(_.collect { case Right(r) => r }.through(right))
    }

    /** Gets a projection of this stream that allows converting it to a `Pull` in a number of ways. */
    def pull: ToPull[F, O] = new ToPull[F, O](self)

    /** Repeatedly invokes `using`, running the resultant `Pull` each time, halting when a pull
      * returns `None` instead of `Some(nextStream)`.
      */
    def repeatPull[O2](
        f: Stream.ToPull[F, O] => Pull[F, O2, Option[Stream[F, O]]]
    ): Stream[F, O2] =
      Pull.loop(f.andThen(_.map(_.map(_.pull))))(pull).stream
  }

  implicit final class NothingStreamOps[F[_]](private val self: Stream[F, Nothing]) extends AnyVal {

    /** Converts a `Stream[F, Nothing]` to a `Stream[F, Unit]` which emits a single `()` after this stream completes.
      */
    def unitary: Stream[F, Unit] =
      self ++ Stream.emit(())
  }

  implicit final class OptionStreamOps[F[_], O](private val self: Stream[F, Option[O]])
      extends AnyVal {

    /** Filters any 'None'.
      *
      * @example {{{
      * scala> Stream(Some(1), Some(2), None, Some(3), None).unNone.toList
      * res0: List[Int] = List(1, 2, 3)
      * }}}
      */
    def unNone: Stream[F, O] =
      self.collect { case Some(o2) => o2 }

    /** Halts the input stream at the first `None`.
      *
      * @example {{{
      * scala> Stream(Some(1), Some(2), None, Some(3), None).unNoneTerminate.toList
      * res0: List[Int] = List(1, 2)
      * }}}
      */
    def unNoneTerminate: Stream[F, O] =
      self.repeatPull {
        _.uncons.flatMap {
          case None => Pull.pure(None)
          case Some((hd, tl)) =>
            hd.indexWhere(_.isEmpty) match {
              case Some(0)   => Pull.pure(None)
              case Some(idx) => Pull.output(hd.take(idx).map(_.get)).as(None)
              case None      => Pull.output(hd.map(_.get)).as(Some(tl))
            }
        }
      }
  }

  /** Provides syntax for streams of streams. */
  implicit final class NestedStreamOps[F[_], O](private val outer: Stream[F, Stream[F, O]])
      extends AnyVal {

    /** Nondeterministically merges a stream of streams (`outer`) in to a single stream,
      * opening at most `maxOpen` streams at any point in time.
      *
      * The outer stream is evaluated and each resulting inner stream is run concurrently,
      * up to `maxOpen` stream. Once this limit is reached, evaluation of the outer stream
      * is paused until one or more inner streams finish evaluating.
      *
      * When the outer stream stops gracefully, all inner streams continue to run,
      * resulting in a stream that will stop when all inner streams finish
      * their evaluation.
      *
      * When the outer stream fails, evaluation of all inner streams is interrupted
      * and the resulting stream will fail with same failure.
      *
      * When any of the inner streams fail, then the outer stream and all other inner
      * streams are interrupted, resulting in stream that fails with the error of the
      * stream that caused initial failure.
      *
      * Finalizers on each inner stream are run at the end of the inner stream,
      * concurrently with other stream computations.
      *
      * Finalizers on the outer stream are run after all inner streams have been pulled
      * from the outer stream but not before all inner streams terminate -- hence finalizers on the outer stream will run
      * AFTER the LAST finalizer on the very last inner stream.
      *
      * Finalizers on the returned stream are run after the outer stream has finished
      * and all open inner streams have finished.
      *
      * @param maxOpen    Maximum number of open inner streams at any time. Must be > 0.
      */
    def parJoin(
        maxOpen: Int
    )(implicit F: Concurrent[F]): Stream[F, O] = {
      assert(maxOpen > 0, "maxOpen must be > 0, was: " + maxOpen)
      val fstream: F[Stream[F, O]] = for {
        done <- SignallingRef(None: Option[Option[Throwable]])
        available <- Semaphore[F](maxOpen.toLong)
        // starts with 1 because outer stream is running by default
        running <- SignallingRef(1L)
        // sync queue assures we won't overload heap when resulting stream is not able to catchup with inner streams
        outputChan <- Channel.synchronous[F, Chunk[O]]
      } yield {
        // stops the join evaluation
        // all the streams will be terminated. If err is supplied, that will get attached to any error currently present
        def stop(rslt: Option[Throwable]): F[Unit] =
          done.update {
            case rslt0 @ Some(Some(err0)) =>
              rslt.fold[Option[Option[Throwable]]](rslt0) { err =>
                Some(Some(CompositeFailure(err0, err)))
              }
            case _ => Some(rslt)
          } >> outputChan.close.void

        def untilDone[A](str: Stream[F, A]) = str.interruptWhen(done.map(_.nonEmpty))

        val incrementRunning: F[Unit] = running.update(_ + 1)
        val decrementRunning: F[Unit] =
          running.modify { n =>
            val now = n - 1
            now -> (if (now == 0) stop(None) else F.unit)
          }.flatten

        // "block" and await until the `running` counter drops to zero.
        val awaitWhileRunning: F[Unit] = running.discrete.forall(_ > 0).compile.drain

        // signals that a running stream, either inner or ourer, finished with or without failure.
        def endWithResult(result: Either[Throwable, Unit]): F[Unit] =
          result match {
            case Right(()) => decrementRunning
            case Left(err) => stop(Some(err)) >> decrementRunning
          }

        def sendToChannel(str: Stream[F, O]) = str.chunks.foreach(x => outputChan.send(x).void)

        // runs one inner stream, each stream is forked.
        // terminates when killSignal is true
        // failures will be propagated through `done` Signal
        // note that supplied scope's resources must be leased before the inner stream forks the execution to another thread
        // and that it must be released once the inner stream terminates or fails.
        def runInner(inner: Stream[F, O], outerScope: Scope[F]): F[Unit] =
          F.uncancelable { _ =>
            outerScope.lease.flatMap { lease =>
              available.acquire >>
                incrementRunning >>
                F.start {
                  // Note that the `interrupt` must be AFTER the send to the sync channel,
                  // otherwise the process may hang to send last item while being interrupted
                  val backInsertions = untilDone(sendToChannel(inner))
                  for {
                    r <- backInsertions.compile.drain.attempt
                    cancelResult <- lease.cancel
                    _ <- available.release
                    _ <- endWithResult(CompositeFailure.fromResults(r, cancelResult))
                  } yield ()
                }.void
            }
          }

        def runInnerScope(inner: Stream[F, O]): Stream[F, INothing] =
          new Stream(Pull.getScope[F].flatMap((sc: Scope[F]) => Pull.eval(runInner(inner, sc))))

        // runs the outer stream, interrupts when kill == true, and then decrements the `running`
        def runOuter: F[Unit] =
          untilDone(outer.flatMap(runInnerScope)).compile.drain.attempt.flatMap(endWithResult)

        // awaits when all streams (outer + inner) finished,
        // and then collects result of the stream (outer + inner) execution
        def signalResult: F[Unit] = done.get.flatMap(_.flatten.fold[F[Unit]](F.unit)(F.raiseError))
        val endOuter: F[Unit] = stop(None) >> awaitWhileRunning >> signalResult

        val backEnqueue = Stream.bracket(F.start(runOuter))(_ => endOuter)

        backEnqueue >> outputChan.stream.flatMap(Stream.chunk)
      }

      Stream.eval(fstream).flatten
    }

    /** Like [[parJoin]] but races all inner streams simultaneously. */
    def parJoinUnbounded(implicit F: Concurrent[F]): Stream[F, O] =
      parJoin(Int.MaxValue)
  }

  /** Provides syntax for pure streams. */
  implicit final class PureOps[O](private val self: Stream[Pure, O]) extends AnyVal {

    /** Alias for covary, to be able to write `Stream.empty[X]`. */
    def apply[F[_]]: Stream[F, O] = covary

    /** Lifts this stream to the specified effect type. */
    def covary[F[_]]: Stream[F, O] = self

    /** Runs this pure stream and returns the emitted elements in a collection of the specified type. Note: this method is only available on pure streams. */
    def to(c: Collector[O]): c.Out =
      self.covary[SyncIO].compile.to(c).unsafeRunSync()

    /** Runs this pure stream and returns the emitted elements in a list. Note: this method is only available on pure streams. */
    def toList: List[O] = to(List)

    /** Runs this pure stream and returns the emitted elements in a vector. Note: this method is only available on pure streams. */
    def toVector: Vector[O] = to(Vector)
  }

  /** Provides syntax for pure pipes based on `cats.Id`. */
  implicit final class IdOps[O](private val self: Stream[Id, O]) extends AnyVal {
    private def idToApplicative[F[_]: Applicative]: Id ~> F =
      new (Id ~> F) { def apply[A](a: Id[A]) = a.pure[F] }

    def covaryId[F[_]: Applicative]: Stream[F, O] = self.translate(idToApplicative[F])
  }

  /** Provides syntax for fallible streams. */
  implicit final class FallibleOps[O](private val self: Stream[Fallible, O]) extends AnyVal {

    /** Lifts this stream to the specified effect type. */
    def lift[F[_]](implicit F: ApplicativeError[F, Throwable]): Stream[F, O] = {
      val _ = F
      self.asInstanceOf[Stream[F, O]]
    }

    /** Runs this fallible stream and returns the emitted elements in a collection of the specified type. Note: this method is only available on fallible streams. */
    def to(c: Collector[O]): Either[Throwable, c.Out] =
      lift[SyncIO].compile.to(c).attempt.unsafeRunSync()

    /** Runs this fallible stream and returns the emitted elements in a list. Note: this method is only available on fallible streams. */
    def toList: Either[Throwable, List[O]] = to(List)

    /** Runs this fallible stream and returns the emitted elements in a vector. Note: this method is only available on fallible streams. */
    def toVector: Either[Throwable, Vector[O]] = to(Vector)
  }

  /** Projection of a `Stream` providing various ways to get a `Pull` from the `Stream`. */
  final class ToPull[F[_], O] private[Stream] (
      private val self: Stream[F, O]
  ) extends AnyVal {

    /** Waits for a chunk of elements to be available in the source stream.
      * The ''non-empty''' chunk of elements along with a new stream are provided as the resource of the returned pull.
      * The new stream can be used for subsequent operations, like awaiting again.
      * A `None` is returned as the resource of the pull upon reaching the end of the stream.
      */
    def uncons: Pull[F, INothing, Option[(Chunk[O], Stream[F, O])]] =
      Pull.uncons(self.underlying).map {
        _.map { case (hd, tl) => (hd, new Stream(tl)) }
      }

    /** Like [[uncons]] but waits for a single element instead of an entire chunk. */
    def uncons1: Pull[F, INothing, Option[(O, Stream[F, O])]] =
      uncons.flatMap {
        case None => Pull.pure(None)
        case Some((hd, tl)) =>
          val ntl = if (hd.size == 1) tl else tl.cons(hd.drop(1))
          Pull.pure(Some(hd(0) -> ntl))
      }

    /** Like [[uncons]], but returns a chunk of no more than `n` elements.
      *
      * `Pull.pure(None)` is returned if the end of the source stream is reached.
      */
    def unconsLimit(n: Int): Pull[F, INothing, Option[(Chunk[O], Stream[F, O])]] = {
      require(n > 0)
      uncons.flatMap {
        case Some((hd, tl)) =>
          if (hd.size < n) Pull.pure(Some(hd -> tl))
          else {
            val (out, rem) = hd.splitAt(n)
            Pull.pure(Some(out -> tl.cons(rem)))
          }
        case None => Pull.pure(None)
      }
    }

    /** Like [[uncons]], but returns a chunk of exactly `n` elements, splitting chunk as necessary.
      *
      * `Pull.pure(None)` is returned if the end of the source stream is reached.
      */
    def unconsN(
        n: Int,
        allowFewer: Boolean = false
    ): Pull[F, INothing, Option[(Chunk[O], Stream[F, O])]] = {
      def go(
          acc: Chunk[O],
          n: Int,
          s: Stream[F, O]
      ): Pull[F, INothing, Option[(Chunk[O], Stream[F, O])]] =
        s.pull.uncons.flatMap {
          case None =>
            if (allowFewer && acc.nonEmpty)
              Pull.pure(Some((acc, Stream.empty)))
            else Pull.pure(None)
          case Some((hd, tl)) =>
            if (hd.size < n) go(acc ++ hd, n - hd.size, tl)
            else if (hd.size == n) Pull.pure(Some((acc ++ hd) -> tl))
            else {
              val (pfx, sfx) = hd.splitAt(n)
              Pull.pure(Some((acc ++ pfx) -> tl.cons(sfx)))
            }
        }
      if (n <= 0) Pull.pure(Some((Chunk.empty, self)))
      else go(Chunk.empty, n, self)
    }

    /** Drops the first `n` elements of this `Stream`, and returns the new `Stream`. */
    def drop(n: Long): Pull[F, INothing, Option[Stream[F, O]]] =
      if (n <= 0) Pull.pure(Some(self))
      else
        uncons.flatMap {
          case None => Pull.pure(None)
          case Some((hd, tl)) =>
            hd.size.toLong match {
              case m if m < n  => tl.pull.drop(n - m)
              case m if m == n => Pull.pure(Some(tl))
              case _           => Pull.pure(Some(tl.cons(hd.drop(n.toInt))))
            }
        }

    /** Like [[dropWhile]], but drops the first value which tests false. */
    def dropThrough(p: O => Boolean): Pull[F, INothing, Option[Stream[F, O]]] =
      dropWhile_(p, true)

    /** Drops elements of the this stream until the predicate `p` fails, and returns the new stream.
      * If defined, the first element of the returned stream will fail `p`.
      */
    def dropWhile(p: O => Boolean): Pull[F, INothing, Option[Stream[F, O]]] =
      dropWhile_(p, false)

    private def dropWhile_(
        p: O => Boolean,
        dropFailure: Boolean
    ): Pull[F, INothing, Option[Stream[F, O]]] =
      uncons.flatMap {
        case None => Pull.pure(None)
        case Some((hd, tl)) =>
          hd.indexWhere(o => !p(o)) match {
            case None => tl.pull.dropWhile_(p, dropFailure)
            case Some(idx) =>
              val toDrop = if (dropFailure) idx + 1 else idx
              Pull.pure(Some(tl.cons(hd.drop(toDrop))))
          }
      }

    /** Takes the first value output by this stream and returns it in the result of a pull.
      * If no value is output before the stream terminates, the pull is failed with a `NoSuchElementException`.
      * If more than 1 value is output, everything beyond the first is ignored.
      */
    def headOrError(implicit F: RaiseThrowable[F]): Pull[F, INothing, O] =
      uncons.flatMap {
        case None          => Pull.raiseError(new NoSuchElementException)
        case Some((hd, _)) => Pull.pure(hd(0))
      }

    /** Writes all inputs to the output of the returned `Pull`. */
    def echo: Pull[F, O, Unit] = self.underlying

    /** Reads a single element from the input and emits it to the output. */
    def echo1: Pull[F, O, Option[Stream[F, O]]] =
      uncons.flatMap {
        case None => Pull.pure(None)
        case Some((hd, tl)) =>
          val (pre, post) = hd.splitAt(1)
          Pull.output(pre).as(Some(tl.cons(post)))
      }

    /** Reads the next available chunk from the input and emits it to the output. */
    def echoChunk: Pull[F, O, Option[Stream[F, O]]] =
      uncons.flatMap {
        case None           => Pull.pure(None)
        case Some((hd, tl)) => Pull.output(hd).as(Some(tl))
      }

    /** Like `[[unconsN]]`, but leaves the buffered input unconsumed. */
    def fetchN(n: Int): Pull[F, INothing, Option[Stream[F, O]]] =
      unconsN(n).map(_.map { case (hd, tl) => tl.cons(hd) })

    /** Awaits the next available element where the predicate returns true. */
    def find(f: O => Boolean): Pull[F, INothing, Option[(O, Stream[F, O])]] =
      uncons.flatMap {
        case None => Pull.pure(None)
        case Some((hd, tl)) =>
          hd.indexWhere(f) match {
            case None => tl.pull.find(f)
            case Some(idx) if idx + 1 < hd.size =>
              val rem = hd.drop(idx + 1)
              Pull.pure(Some((hd(idx), tl.cons(rem))))
            case Some(idx) => Pull.pure(Some((hd(idx), tl)))
          }
      }

    /** Folds all inputs using an initial value `z` and supplied binary operator, and writes the final
      * result to the output of the supplied `Pull` when the stream has no more values.
      */
    def fold[O2](z: O2)(f: (O2, O) => O2): Pull[F, INothing, O2] =
      uncons.flatMap {
        case None => Pull.pure(z)
        case Some((hd, tl)) =>
          val acc = hd.foldLeft(z)(f)
          tl.pull.fold(acc)(f)
      }

    /** Folds all inputs using the supplied binary operator, and writes the final result to the output of
      * the supplied `Pull` when the stream has no more values.
      */
    def fold1[O2 >: O](f: (O2, O2) => O2): Pull[F, INothing, Option[O2]] =
      uncons.flatMap {
        case None => Pull.pure(None)
        case Some((hd, tl)) =>
          val fst: O2 = hd.drop(1).foldLeft(hd(0): O2)(f)
          tl.pull.fold(fst)(f).map(Some(_))
      }

    /** Writes a single `true` value if all input matches the predicate, `false` otherwise. */
    def forall(p: O => Boolean): Pull[F, INothing, Boolean] =
      uncons.flatMap {
        case None => Pull.pure(true)
        case Some((hd, tl)) =>
          if (hd.forall(p)) tl.pull.forall(p) else Pull.pure(false)
      }

    /** Returns the last element of the input, if non-empty. */
    def last: Pull[F, INothing, Option[O]] = {
      def go(prev: Option[O], s: Stream[F, O]): Pull[F, INothing, Option[O]] =
        s.pull.uncons.flatMap {
          case None           => Pull.pure(prev)
          case Some((hd, tl)) => go(hd.last, tl)
        }
      go(None, self)
    }

    /** Returns the last element of the input, if non-empty, otherwise fails the pull with a `NoSuchElementException`. */
    def lastOrError(implicit F: RaiseThrowable[F]): Pull[F, INothing, O] =
      last.flatMap {
        case None    => Pull.raiseError(new NoSuchElementException)
        case Some(o) => Pull.pure(o)
      }

    /** Like [[uncons]] but does not consume the chunk (i.e., the chunk is pushed back). */
    def peek: Pull[F, INothing, Option[(Chunk[O], Stream[F, O])]] =
      uncons.flatMap {
        case None           => Pull.pure(None)
        case Some((hd, tl)) => Pull.pure(Some((hd, tl.cons(hd))))
      }

    /** Like [[uncons1]] but does not consume the element (i.e., the element is pushed back). */
    def peek1: Pull[F, INothing, Option[(O, Stream[F, O])]] =
      uncons.flatMap {
        case None           => Pull.pure(None)
        case Some((hd, tl)) => Pull.pure(Some((hd(0), tl.cons(hd))))
      }

    /** Like `scan` but `f` is applied to each chunk of the source stream.
      * The resulting chunk is emitted while the resulting state is used in the
      * next invocation of `f`. The final state value is returned as the result of the pull.
      */
    def scanChunks[S, O2](init: S)(f: (S, Chunk[O]) => (S, Chunk[O2])): Pull[F, O2, S] =
      scanChunksOpt(init)(s => Some(c => f(s, c)))

    /** More general version of `scanChunks` where the current state (i.e., `S`) can be inspected
      * to determine if another chunk should be pulled or if the pull should terminate.
      * Termination is signaled by returning `None` from `f`. Otherwise, a function which consumes
      * the next chunk is returned wrapped in `Some`. The final state value is returned as the
      * result of the pull.
      */
    def scanChunksOpt[S, O2](
        init: S
    )(f: S => Option[Chunk[O] => (S, Chunk[O2])]): Pull[F, O2, S] = {
      def go(acc: S, s: Stream[F, O]): Pull[F, O2, S] =
        f(acc) match {
          case None => Pull.pure(acc)
          case Some(g) =>
            s.pull.uncons.flatMap {
              case Some((hd, tl)) =>
                val (s2, c) = g(hd)
                Pull.output(c) >> go(s2, tl)
              case None =>
                Pull.pure(acc)
            }
        }
      go(init, self)
    }

    /** Like `uncons`, but instead of performing normal `uncons`, this will
      * run the stream up to the first chunk available.
      * Useful when zipping multiple streams (legs) into one stream.
      * Assures that scopes are correctly held for each stream `leg`
      * independently of scopes from other legs.
      *
      * If you are not pulling from multiple streams, consider using `uncons`.
      */
    def stepLeg: Pull[F, INothing, Option[StepLeg[F, O]]] =
      Pull.getScope[F].flatMap { scope =>
        new StepLeg[F, O](Chunk.empty, scope.id, self.underlying).stepLeg
      }

    /** Emits the first `n` elements of the input. */
    def take(n: Long): Pull[F, O, Option[Stream[F, O]]] =
      if (n <= 0) Pull.pure(None)
      else
        uncons.flatMap {
          case None => Pull.pure(None)
          case Some((hd, tl)) =>
            hd.size.toLong match {
              case m if m < n  => Pull.output(hd) >> tl.pull.take(n - m)
              case m if m == n => Pull.output(hd).as(Some(tl))
              case _ =>
                val (pfx, sfx) = hd.splitAt(n.toInt)
                Pull.output(pfx).as(Some(tl.cons(sfx)))
            }
        }

    /** Emits the last `n` elements of the input. */
    def takeRight(n: Int): Pull[F, INothing, Chunk[O]] = {
      def go(acc: Chunk[O], s: Stream[F, O]): Pull[F, INothing, Chunk[O]] =
        s.pull.unconsN(n, true).flatMap {
          case None => Pull.pure(acc)
          case Some((hd, tl)) =>
            go(acc.drop(hd.size) ++ hd, tl)
        }
      if (n <= 0) Pull.pure(Chunk.empty)
      else go(Chunk.empty, self)
    }

    /** Like [[takeWhile]], but emits the first value which tests false. */
    def takeThrough(p: O => Boolean): Pull[F, O, Option[Stream[F, O]]] =
      takeWhile_(p, true)

    /** Emits the elements of the stream until the predicate `p` fails,
      * and returns the remaining `Stream`. If non-empty, the returned stream will have
      * a first element `i` for which `p(i)` is `false`.
      */
    def takeWhile(p: O => Boolean, takeFailure: Boolean = false): Pull[F, O, Option[Stream[F, O]]] =
      takeWhile_(p, takeFailure)

    private def takeWhile_(
        p: O => Boolean,
        takeFailure: Boolean
    ): Pull[F, O, Option[Stream[F, O]]] =
      uncons.flatMap {
        case None => Pull.pure(None)
        case Some((hd, tl)) =>
          hd.indexWhere(o => !p(o)) match {
            case None => Pull.output(hd) >> tl.pull.takeWhile_(p, takeFailure)
            case Some(idx) =>
              val toTake = if (takeFailure) idx + 1 else idx
              val (pfx, sfx) = hd.splitAt(toTake)
              Pull.output(pfx) >> Pull.pure(Some(tl.cons(sfx)))
          }
      }

    /** Allows expressing `Pull` computations whose `uncons` can receive
      * a user-controlled, resettable `timeout`.
      * See [[Pull.Timed]] for more info on timed `uncons` and `timeout`.
      *
      * As a quick example, let's write a timed pull which emits the
      * string "late!" whenever a chunk of the stream is not emitted
      * within 150 milliseconds:
      *
      * @example {{{
      * scala> import cats.effect.IO
      * scala> import cats.effect.unsafe.implicits.global
      * scala> import scala.concurrent.duration._
      * scala> val s = (Stream("elem") ++ Stream.sleep_[IO](200.millis)).repeat.take(3)
      * scala> s.pull
      *      |  .timed { timedPull =>
      *      |     def go(timedPull: Pull.Timed[IO, String]): Pull[IO, String, Unit] =
      *      |       timedPull.timeout(150.millis) >> // starts new timeout and stops the previous one
      *      |       timedPull.uncons.flatMap {
      *      |         case Some((Right(elems), next)) => Pull.output(elems) >> go(next)
      *      |         case Some((Left(_), next)) => Pull.output1("late!") >> go(next)
      *      |         case None => Pull.done
      *      |       }
      *      |     go(timedPull)
      *      |  }.stream.compile.toVector.unsafeRunSync()
      * res0: Vector[String] = Vector(elem, late!, elem, late!, elem)
      * }}}
      *
      * For a more complex example, look at the implementation of [[Stream.groupWithin]].
      */
    def timed[O2, R](
        pull: Pull.Timed[F, O] => Pull[F, O2, R]
    )(implicit F: Temporal[F]): Pull[F, O2, R] =
      Pull
        .eval(F.unique.mproduct(id => SignallingRef.of(id -> 0.millis)))
        .flatMap { case (initial, time) =>
          def timeouts: Stream[F, Unique.Token] =
            time.discrete
              .dropWhile { case (id, _) => id == initial }
              .switchMap { case (id, duration) =>
                // We cannot move this check into a `filter`:
                // we want `switchMap` to execute and cancel the previous timeout
                if (duration != 0.nanos)
                  Stream.sleep(duration).as(id)
                else
                  Stream.empty
              }

          def output: Stream[F, Either[Unique.Token, Chunk[O]]] =
            timeouts
              .map(_.asLeft)
              .mergeHaltR(self.chunks.map(_.asRight))
              .flatMap {
                case chunk @ Right(_) => Stream.emit(chunk)
                case timeout @ Left(id) =>
                  Stream
                    .eval(time.get)
                    .collect { case (currentTimeout, _) if currentTimeout == id => timeout }
              }

          def toTimedPull(s: Stream[F, Either[Unique.Token, Chunk[O]]]): Pull.Timed[F, O] =
            new Pull.Timed[F, O] {
              type Timeout = Unique.Token

              def uncons: Pull[F, INothing, Option[(Either[Timeout, Chunk[O]], Pull.Timed[F, O])]] =
                s.pull.uncons1
                  .map(_.map { case (r, next) => r -> toTimedPull(next) })

              def timeout(t: FiniteDuration): Pull[F, INothing, Unit] = Pull.eval {
                F.unique.tupleRight(t).flatMap(time.set)
              }
            }

          pull(toTimedPull(output))
        }
  }

  /** Projection of a `Stream` providing various ways to compile a `Stream[F,O]` to a `G[...]`. */
  final class CompileOps[F[_], G[_], O] private[Stream] (
      private val underlying: Pull[F, O, Unit]
  )(implicit compiler: Compiler[F, G]) {

    /** Compiles this stream in to a value of the target effect type `F` and
      * discards any output values of the stream.
      *
      * To access the output values of the stream, use one of the other compilation methods --
      * e.g., [[fold]], [[toVector]], etc.
      */
    def drain: G[Unit] = foldChunks(())((_, _) => ())

    /** Compiles this stream in to a value of the target effect type `F` by folding
      * the output values together, starting with the provided `init` and combining the
      * current value with each output value.
      */
    def fold[B](init: B)(f: (B, O) => B): G[B] =
      foldChunks(init)((acc, c) => c.foldLeft(acc)(f))

    /** Compiles this stream in to a value of the target effect type `F` by folding
      * the output chunks together, starting with the provided `init` and combining the
      * current value with each output chunk.
      *
      * When this method has returned, the stream has not begun execution -- this method simply
      * compiles the stream down to the target effect type.
      */
    def foldChunks[B](init: B)(f: (B, Chunk[O]) => B): G[B] =
      compiler(underlying, init)(f)

    /** Like [[fold]] but uses the implicitly available `Monoid[O]` to combine elements.
      *
      * @example {{{
      * scala> import cats.effect.SyncIO
      * scala> Stream(1, 2, 3, 4, 5).covary[SyncIO].compile.foldMonoid.unsafeRunSync()
      * res0: Int = 15
      * }}}
      */
    def foldMonoid(implicit O: Monoid[O]): G[O] =
      fold(O.empty)(O.combine)

    /** Like [[fold]] but uses the implicitly available `Semigroup[O]` to combine elements.
      * If the stream emits no elements, `None` is returned.
      *
      * @example {{{
      * scala> import cats.effect.SyncIO
      * scala> Stream(1, 2, 3, 4, 5).covary[SyncIO].compile.foldSemigroup.unsafeRunSync()
      * res0: Option[Int] = Some(15)
      * scala> Stream.empty.covaryAll[SyncIO, Int].compile.foldSemigroup.unsafeRunSync()
      * res1: Option[Int] = None
      * }}}
      */
    def foldSemigroup(implicit O: Semigroup[O]): G[Option[O]] =
      fold(Option.empty[O])((acc, o) => acc.map(O.combine(_, o)).orElse(Some(o)))

    /** Compiles this stream in to a value of the target effect type `F`,
      * returning `None` if the stream emitted no values and returning the
      * last value emitted wrapped in `Some` if values were emitted.
      *
      * When this method has returned, the stream has not begun execution -- this method simply
      * compiles the stream down to the target effect type.
      *
      * @example {{{
      * scala> import cats.effect.SyncIO
      * scala> Stream.range(0,100).take(5).covary[SyncIO].compile.last.unsafeRunSync()
      * res0: Option[Int] = Some(4)
      * }}}
      */
    def last: G[Option[O]] =
      foldChunks(Option.empty[O])((acc, c) => c.last.orElse(acc))

    /** Compiles this stream in to a value of the target effect type `F`,
      * raising a `NoSuchElementException` if the stream emitted no values
      * and returning the last value emitted otherwise.
      *
      * When this method has returned, the stream has not begun execution -- this method simply
      * compiles the stream down to the target effect type.
      *
      * @example {{{
      * scala> import cats.effect.SyncIO
      * scala> Stream.range(0,100).take(5).covary[SyncIO].compile.lastOrError.unsafeRunSync()
      * res0: Int = 4
      * scala> Stream.empty.covaryAll[SyncIO, Int].compile.lastOrError.attempt.unsafeRunSync()
      * res1: Either[Throwable, Int] = Left(java.util.NoSuchElementException)
      * }}}
      */
    def lastOrError(implicit G: MonadError[G, Throwable]): G[O] =
      last.flatMap(_.fold(G.raiseError(new NoSuchElementException): G[O])(G.pure))

    /** Gives access to the whole compilation api, where the result is
      * expressed as a `cats.effect.Resource`, instead of bare `F`.
      *
      * {{{
      *  import fs2._
      *  import cats.effect._
      *
      *  val stream = Stream.iterate(0)(_ + 1).take(5).covary[IO]
      *
      *  val s1: Resource[IO, List[Int]] = stream.compile.resource.toList
      *  val s2: Resource[IO, Int] = stream.compile.resource.foldMonoid
      *  val s3: Resource[IO, Option[Int]] = stream.compile.resource.last
      * }}}
      *
      * And so on for every other method in `compile`.
      *
      * The main use case is interacting with Stream methods whose
      * behaviour depends on the Stream lifetime, in cases where you
      * only want to ultimately return a single element.
      *
      * A typical example of this is concurrent combinators, here is
      * an example with `concurrently`:
      *
      * {{{
      * import fs2._
      * import cats.effect._
      * import cats.effect.kernel.Ref
      * import scala.concurrent.duration._
      *
      * trait StopWatch[F[_]] {
      *   def elapsedSeconds: F[Int]
      * }
      * object StopWatch {
      *   def create[F[_]](implicit F: Temporal[F]): Stream[F, StopWatch[F]] =
      *     Stream.eval(F.ref(0)).flatMap { c =>
      *       val api = new StopWatch[F] {
      *         def elapsedSeconds: F[Int] = c.get
      *       }
      *
      *       val process = Stream.fixedRate(1.second).evalMap(_ => c.update(_ + 1))
      *
      *       Stream.emit(api).concurrently(process)
      *   }
      * }
      * }}}
      *
      * This creates a simple abstraction that can be queried by
      * multiple consumers to find out how much time has passed, with
      * a concurrent stream to update it every second.
      *
      * Note that `create` returns a `Stream[F, StopWatch[F]]`, even
      * though there is only one instance being emitted: this is less than ideal,
      *  so we might think about returning an `F[StopWatch[F]]` with the following code
      *
      * {{{
      * StopWatch.create[F].compile.lastOrError
      * }}}
      *
      * but it does not work: the returned `F` terminates the lifetime of the stream,
      * which causes `concurrently` to stop the `process` stream. As a  result, `elapsedSeconds`
      * never gets updated.
      *
      * Alternatively, we could implement `StopWatch` in `F` only
      * using `Fiber.start`, but this is not ideal either:
      * `concurrently` already handles errors, interruption and
      * stopping the producer stream once the consumer lifetime is
      * over, and we don't want to reimplement the machinery for that.
      *
      * So basically what we need is a type that expresses the concept of lifetime,
      * while only ever emitting a single element, which is exactly what `cats.effect.Resource` does.
      *
      * What `compile.resource` provides is the ability to do this:
      *
      * {{{
      * object StopWatch {
      *   // ... def create as before ...
      *
      *   def betterCreate[F[_]: Temporal]: Resource[F, StopWatch[F]] =
      *     create.compile.resource.lastOrError
      * }
      * }}}
      *
      * This works for every other `compile.` method, although it's a
      * very natural fit with `lastOrError`.
      */
    def resource(implicit
        compiler: Compiler[F, Resource[G, *]]
    ): Stream.CompileOps[F, Resource[G, *], O] =
      new Stream.CompileOps[F, Resource[G, *], O](underlying)

    /** Compiles this stream of strings in to a single string.
      * This is more efficient than `foldMonoid` because it uses a `StringBuilder`
      * internally, avoiding intermediate string creation.
      *
      * @example {{{
      * scala> Stream("Hello ", "world!").compile.string
      * res0: String = Hello world!
      * }}}
      */
    def string(implicit ev: O <:< String): G[String] = {
      val _ = ev
      new Stream(underlying).asInstanceOf[Stream[F, String]].compile.to(Collector.string)
    }

    /** Compiles this stream into a value of the target effect type `F` by collecting
      * all of the output values in a collection.
      *
      * Collection building is done via an explicitly passed `Collector`.
      * Standard library collections have collector instances, allowing syntax like:
      * `s.compile.to(List)` or `s.compile.to(Array)` or `s.compile.to(Map)`.
      *
      * A collector is provided for `scodec.bits.ByteVector`, providing efficient byte
      * vector construction from a stream of bytes: `s.compile.to(ByteVector)`.
      *
      * When this method has returned, the stream has not begun execution -- this method simply
      * compiles the stream down to the target effect type.
      *
      * @example {{{
      * scala> import cats.effect.SyncIO
      * scala> val s = Stream.range(0,100).take(5).covary[SyncIO]
      * scala> s.compile.to(List).unsafeRunSync()
      * res0: List[Int] = List(0, 1, 2, 3, 4)
      * scala> s.compile.to(Chunk).unsafeRunSync()
      * res1: Chunk[Int] = Chunk(0, 1, 2, 3, 4)
      * scala> s.map(i => (i % 2, i)).compile.to(Map).unsafeRunSync()
      * res2: Map[Int, Int] = Map(0 -> 4, 1 -> 3)
      * scala> s.map(_.toByte).compile.to(scodec.bits.ByteVector).unsafeRunSync()
      * res3: scodec.bits.ByteVector = ByteVector(5 bytes, 0x0001020304)
      * }}}
      */
    def to(collector: Collector[O]): G[collector.Out] = {
      implicit val G: Monad[G] = compiler.target
      // G.unit suspends creation of the mutable builder
      for {
        _ <- G.unit
        builder <- compiler(underlying, collector.newBuilder) { (acc, c) => acc += c; acc }
      } yield builder.result
    }

    /** Compiles this stream in to a value of the target effect type `F` by logging
      * the output values to a `List`. Equivalent to `to[List]`.
      *
      * When this method has returned, the stream has not begun execution -- this method simply
      * compiles the stream down to the target effect type.
      *
      * @example {{{
      * scala> import cats.effect.SyncIO
      * scala> Stream.range(0,100).take(5).covary[SyncIO].compile.toList.unsafeRunSync()
      * res0: List[Int] = List(0, 1, 2, 3, 4)
      * }}}
      */
    def toList: G[List[O]] = to(List)

    /** Compiles this stream in to a value of the target effect type `F` by logging
      * the output values to a `Vector`. Equivalent to `to[Vector]`.
      *
      * When this method has returned, the stream has not begun execution -- this method simply
      * compiles the stream down to the target effect type.
      *
      * @example {{{
      * scala> import cats.effect.SyncIO
      * scala> Stream.range(0,100).take(5).covary[SyncIO].compile.toVector.unsafeRunSync()
      * res0: Vector[Int] = Vector(0, 1, 2, 3, 4)
      * }}}
      */
    def toVector: G[Vector[O]] = to(Vector)
  }

  /** When merging multiple streams, this represents step of one leg.
    *
    * It is common to `uncons`, however unlike `uncons`, it keeps track
    * of stream scope independently of the main scope of the stream.
    *
    * This assures, that after each next `stepLeg` each Stream `leg` keeps its scope
    * when interpreting.
    *
    * Usual scenarios is to first invoke `stream.pull.stepLeg` and then consume whatever is
    * available in `leg.head`. If the next step is required `leg.stepLeg` will yield next `Leg`.
    *
    * Once the stream will stop to be interleaved (merged), then `stream` allows to return to normal stream
    * invocation.
    */
  final class StepLeg[+F[_], +O](
      val head: Chunk[O],
      private[fs2] val scopeId: Unique.Token,
      private[fs2] val next: Pull[F, O, Unit]
  ) { self =>

    /** Converts this leg back to regular stream. Scope is updated to the scope associated with this leg.
      * Note that when this is invoked, no more interleaving legs are allowed, and this must be very last
      * leg remaining.
      *
      * Note that resulting stream won't contain the `head` of this leg.
      */
    def stream: Stream[F, O] =
      Pull
        .loop[F, O, StepLeg[F, O]](leg => Pull.output(leg.head).flatMap(_ => leg.stepLeg))(
          self.setHead(Chunk.empty)
        )
        .stream

    /** Replaces head of this leg. Useful when the head was not fully consumed. */
    def setHead[O2 >: O](nextHead: Chunk[O2]): StepLeg[F, O2] =
      new StepLeg[F, O2](nextHead, scopeId, next)

    /** Provides an `uncons`-like operation on this leg of the stream. */
    def stepLeg: Pull[F, INothing, Option[StepLeg[F, O]]] =
      Pull.stepLeg(self)
  }

  /**  Implementation for parZip. `AnyVal` classes do not allow inner
    *  classes, so the presence of the `State` trait forces this
    *  method to be outside of the `Stream` class.
    */
  private[fs2] def parZip[F[_], L, R](
      left: Stream[F, L],
      right: Stream[F, R]
  )(implicit F: Concurrent[F]): Stream[F, (L, R)] = {
    sealed trait State
    case object Racing extends State
    case class LeftFirst(leftValue: L, waitOnRight: Deferred[F, Unit]) extends State
    case class RightFirst(rightValue: R, waitOnLeft: Deferred[F, Unit]) extends State

    def emit(l: L, r: R) = Pull.output1(l -> r)

    Stream.eval(F.ref(Racing: State)).flatMap { state =>
      def lhs(stream: Stream[F, L]): Pull[F, (L, R), Unit] =
        stream.pull.uncons1.flatMap {
          case None => Pull.done
          case Some((leftValue, stream)) =>
            Pull.eval {
              F.deferred[Unit].flatMap { awaitRight =>
                state.modify {
                  case Racing =>
                    LeftFirst(leftValue, awaitRight) -> Pull.eval(awaitRight.get)
                  case RightFirst(rightValue, awaitLeft) =>
                    Racing -> { emit(leftValue, rightValue) >> Pull.eval(awaitLeft.complete(())) }
                  case LeftFirst(_, _) => sys.error("fs2 parZip protocol broken by lhs. File a bug")
                }
              }
            }.flatten >> lhs(stream)
        }

      def rhs(stream: Stream[F, R]): Pull[F, (L, R), Unit] =
        stream.pull.uncons1.flatMap {
          case None => Pull.done
          case Some((rightValue, stream)) =>
            Pull.eval {
              F.deferred[Unit].flatMap { awaitLeft =>
                state.modify {
                  case Racing =>
                    RightFirst(rightValue, awaitLeft) -> Pull.eval(awaitLeft.get)
                  case LeftFirst(leftValue, awaitRight) =>
                    Racing -> { emit(leftValue, rightValue) >> Pull.eval(awaitRight.complete(())) }
                  case RightFirst(_, _) =>
                    sys.error("fs2 parZip protocol broken by rhs. File a bug")
                }
              }
            }.flatten >> rhs(stream)
        }

      lhs(left).stream.mergeHaltBoth(rhs(right).stream)
    }
  }

  /** Provides operations on effectful pipes for syntactic convenience. */
  implicit final class PipeOps[F[_], I, O](private val self: Pipe[F, I, O]) extends AnyVal {

    /** Transforms the left input of the given `Pipe2` using a `Pipe`. */
    def attachL[I1, O2](p: Pipe2[F, O, I1, O2]): Pipe2[F, I, I1, O2] =
      (l, r) => p(self(l), r)

    /** Transforms the right input of the given `Pipe2` using a `Pipe`. */
    def attachR[I0, O2](p: Pipe2[F, I0, O, O2]): Pipe2[F, I0, I, O2] =
      (l, r) => p(l, self(r))
  }

  /** Provides operations on pure pipes for syntactic convenience. */
  implicit final class PurePipeOps[I, O](private val self: Pipe[Pure, I, O]) extends AnyVal {

    // This is unsound! See #1838. Left for binary compatibility.
    private[fs2] def covary[F[_]]: Pipe[F, I, O] = self.asInstanceOf[Pipe[F, I, O]]
  }

  /** Provides operations on pure pipes for syntactic convenience. */
  implicit final class PurePipe2Ops[I, I2, O](private val self: Pipe2[Pure, I, I2, O])
      extends AnyVal {

    // This is unsound! See #1838. Left for binary compatibility.
    private[fs2] def covary[F[_]]: Pipe2[F, I, I2, O] = self.asInstanceOf[Pipe2[F, I, I2, O]]
  }

  /** `MonadError` instance for `Stream`.
    *
    * @example {{{
    * scala> import cats.syntax.all._
    * scala> Stream(1, -2, 3).fproduct(_.abs).toList
    * res0: List[(Int, Int)] = List((1,1), (-2,2), (3,3))
    * }}}
    */
  implicit def monadErrorInstance[F[_]](implicit
      ev: ApplicativeError[F, Throwable]
  ): MonadError[Stream[F, *], Throwable] =
    new MonadError[Stream[F, *], Throwable] {
      def pure[A](a: A) = Stream(a)
      def handleErrorWith[A](s: Stream[F, A])(h: Throwable => Stream[F, A]) =
        s.handleErrorWith(h)
      def raiseError[A](t: Throwable) = Stream.raiseError[F](t)
      def flatMap[A, B](s: Stream[F, A])(f: A => Stream[F, B]) = s.flatMap(f)
      def tailRecM[A, B](a: A)(f: A => Stream[F, Either[A, B]]) =
        f(a).flatMap {
          case Left(a)  => tailRecM(a)(f)
          case Right(b) => Stream(b)
        }
    }

  /** `Monoid` instance for `Stream`. */
  implicit def monoidInstance[F[_], O]: Monoid[Stream[F, O]] =
    new Monoid[Stream[F, O]] {
      def empty = Stream.empty
      def combine(x: Stream[F, O], y: Stream[F, O]) = x ++ y
    }

  /** `Align` instance for `Stream`.
    * * @example {{{
    * scala> import cats.syntax.all._
    * scala> Stream(1,2,3).align(Stream("A","B","C","D","E")).toList
    * res0: List[cats.data.Ior[Int,String]] = List(Both(1,A), Both(2,B), Both(3,C), Right(D), Right(E))
    * }}}
    */
  implicit def alignInstance[F[_]]: Align[Stream[F, *]] =
    new Align[Stream[F, *]] {

      private type ZipWithLeft[G[_], O2, L, R] =
        (Chunk[O2], Stream[G, O2]) => Pull[G, Ior[L, R], Unit]

      private def alignWith_[F2[x] >: F[x], O2, O3](
          fa: Stream[F2, O2],
          fb: Stream[F2, O3]
      )(
          k1: ZipWithLeft[F2, O2, O2, O3],
          k2: ZipWithLeft[F2, O3, O2, O3],
          k3: Stream[F2, O3] => Pull[F2, Ior[O2, O3], Unit]
      )(
          f: (O2, O3) => Ior[O2, O3]
      ): Stream[F2, Ior[O2, O3]] = {
        def go(
            leg1: Stream.StepLeg[F2, O2],
            leg2: Stream.StepLeg[F2, O3]
        ): Pull[F2, Ior[O2, O3], Unit] = {
          val l1h = leg1.head
          val l2h = leg2.head
          val out = l1h.zipWith(l2h)(f)
          Pull.output(out) >> {
            if (l1h.size > l2h.size) {
              val extra1 = l1h.drop(l2h.size)
              leg2.stepLeg.flatMap {
                case None      => k1(extra1, leg1.stream)
                case Some(tl2) => go(leg1.setHead(extra1), tl2)
              }
            } else {
              val extra2 = l2h.drop(l1h.size)
              leg1.stepLeg.flatMap {
                case None      => k2(extra2, leg2.stream)
                case Some(tl1) => go(tl1, leg2.setHead(extra2))
              }
            }
          }
        }
        fa.pull.stepLeg.flatMap {
          case Some(leg1) =>
            fb.pull.stepLeg
              .flatMap {
                case Some(leg2) => go(leg1, leg2)
                case None       => k1(leg1.head, leg1.stream)
              }

          case None => k3(fb)
        }.stream
      }

      override def functor: Functor[Stream[F, *]] = Functor[Stream[F, *]]

      override def align[A, B](fa: Stream[F, A], fb: Stream[F, B]): Stream[F, Ior[A, B]] = {

        def echoIor[T, U](s: Stream[F, T], f: T => U) = s.map(f).pull.echo
        def contFor[T, U](chunk: Chunk[T], stream: Stream[F, T], f: T => U) =
          Pull.output(chunk.map(f)) >> echoIor(stream, f)

        alignWith_(fa, fb)(
          contFor(_, _, Ior.left[A, B]),
          contFor(_, _, Ior.right[A, B]),
          echoIor(_, Ior.right[A, B])
        )(Ior.Both[A, B](_, _))
      }
    }

  /** `FunctorFilter` instance for `Stream`.
    *
    * @example {{{
    * scala> import cats.syntax.all._, scala.util._
    * scala> Stream("1", "2", "NaN").mapFilter(s => Try(s.toInt).toOption).toList
    * res0: List[Int] = List(1, 2)
    * }}}
    */
  implicit def functorFilterInstance[F[_]]: FunctorFilter[Stream[F, *]] =
    new FunctorFilter[Stream[F, *]] {
      override def functor: Functor[Stream[F, *]] = Functor[Stream[F, *]]
      override def mapFilter[A, B](fa: Stream[F, A])(f: A => Option[B]): Stream[F, B] = {
        def pull: Stream[F, A] => Pull[F, B, Unit] =
          _.pull.uncons.flatMap {
            case None => Pull.done
            case Some((chunk, rest)) =>
              Pull.output(chunk.mapFilter(f)) >> pull(rest)
          }

        pull(fa).stream
      }
    }

  /** `FunctionK` instance for `F ~> Stream[F, *]`
    *
    * @example {{{
    * scala> import cats.Id
    * scala> Stream.functionKInstance[Id](42).compile.toList
    * res0: cats.Id[List[Int]] = List(42)
    * }}}
    */
  implicit def functionKInstance[F[_]]: F ~> Stream[F, *] =
    new (F ~> Stream[F, *]) {
      def apply[X](fx: F[X]) = Stream.eval(fx)
    }

  implicit def monoidKInstance[F[_]]: MonoidK[Stream[F, *]] =
    new MonoidK[Stream[F, *]] {
      def empty[A]: Stream[F, A] = Stream.empty
      def combineK[A](x: Stream[F, A], y: Stream[F, A]): Stream[F, A] = x ++ y
    }

  /** `Defer` instance for `Stream` */
  implicit def deferInstance[F[_]]: Defer[Stream[F, *]] =
    new Defer[Stream[F, *]] {
      override def defer[A](fa: => Stream[F, A]): Stream[F, A] = Stream.empty ++ fa
    }
}

private[fs2] trait StreamLowPriority {
  implicit def monadInstance[F[_]]: Monad[Stream[F, *]] =
    new Monad[Stream[F, *]] {
      override def pure[A](x: A): Stream[F, A] = Stream.emit(x)

      override def flatMap[A, B](fa: Stream[F, A])(f: A => Stream[F, B]): Stream[F, B] =
        fa.flatMap(f)

      override def tailRecM[A, B](a: A)(f: A => Stream[F, Either[A, B]]): Stream[F, B] =
        f(a).flatMap {
          case Left(a)  => tailRecM(a)(f)
          case Right(b) => Stream(b)
        }
    }
}<|MERGE_RESOLUTION|>--- conflicted
+++ resolved
@@ -666,18 +666,14 @@
   def metered[F2[x] >: F[x]: Temporal](rate: FiniteDuration): Stream[F2, O] =
     Stream.fixedRate[F2](rate).zipRight(this)
 
-<<<<<<< HEAD
   /**
    * Provides the same functionality as [[metered]] but begins immediately instead of waiting for `rate`
    */
-  def meteredStartImmediately[F2[x] >: F[x]: Timer](rate: FiniteDuration): Stream[F2, O] =
+  def meteredStartImmediately[F2[x] >: F[x]: Temporal](rate: FiniteDuration): Stream[F2, O] =
     (Stream.emit(()) ++ Stream.fixedRate[F2](rate)).zipRight(this)
 
   /**
     * Logs the elements of this stream as they are pulled.
-=======
-  /** Logs the elements of this stream as they are pulled.
->>>>>>> 26b03ffb
     *
     * By default, `toString` is called on each element and the result is printed
     * to standard out. To change formatting, supply a value for the `formatter`
