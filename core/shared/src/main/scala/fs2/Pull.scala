package fs2

import scala.annotation.tailrec
import scala.util.control.NonFatal

import cats.{Eval => _, _}
import cats.effect._
import cats.implicits._
<<<<<<< HEAD

=======
>>>>>>> 2f10feb2
import fs2.internal._

import Pull._

/**
  * A `p: Pull[F,O,R]` reads values from one or more streams, returns a
  * result of type `R`, and produces a `Stream[F,O]` when calling `p.stream`.
  *
  * Any resources acquired by `p` are freed following the call to `stream`.
  *
  * Laws:
  *
  * `Pull` forms a monad in `R` with `pure` and `flatMap`:
  *   - `pure >=> f == f`
  *   - `f >=> pure == f`
  *   - `(f >=> g) >=> h == f >=> (g >=> h)`
  * where `f >=> g` is defined as `a => a flatMap f flatMap g`
  *
  * `raiseError` is caught by `handleErrorWith`:
  *   - `handleErrorWith(raiseError(e))(f) == f(e)`
  */
sealed abstract class Pull[+F[_], +O, +R] {

  /** Alias for `_.map(_ => o2)`. */
  def as[R2](r2: R2): Pull[F, O, R2] = map(_ => r2)

  private[Pull] def asHandler(e: Throwable): Pull[F, O, R] =
    ViewL(this) match {
      case Result.Succeeded(_) => Result.Fail(e)
      case Result.Fail(e2)     => Result.Fail(CompositeFailure(e2, e))
      case Result.Interrupted(ctx, err) =>
        Result.Interrupted(ctx, err.map(t => CompositeFailure(e, t)).orElse(Some(e)))
      case v @ ViewL.View(_) => v.next(Result.Fail(e))
    }

  /** Returns a pull with the result wrapped in `Right`, or an error wrapped in `Left` if the pull has failed. */
  def attempt: Pull[F, O, Either[Throwable, R]] =
    map(r => Right(r)).handleErrorWith(t => Result.Succeeded(Left(t)))

  /**
    * Interpret this `Pull` to produce a `Stream`, introducing a scope.
    *
    * May only be called on pulls which return a `Unit` result type. Use `p.void.stream` to explicitly
    * ignore the result type of the pull.
    */
  def stream(implicit ev: R <:< Unit): Stream[F, O] = {
    val _ = ev
    new Stream(Pull.scope(this.asInstanceOf[Pull[F, O, Unit]]))
  }

  /**
    * Interpret this `Pull` to produce a `Stream` without introducing a scope.
    *
    * Only use this if you know a scope is not needed. Scope introduction is generally harmless and the risk
    * of not introducing a scope is a memory leak in streams that otherwise would execute in constant memory.
    *
    * May only be called on pulls which return a `Unit` result type. Use `p.void.stream` to explicitly
    * ignore the result type of the pull.
    */
  def streamNoScope(implicit ev: R <:< Unit): Stream[F, O] = {
    val _ = ev
    new Stream(this.asInstanceOf[Pull[F, O, Unit]])
  }

  /** Applies the resource of this pull to `f` and returns the result. */
  def flatMap[F2[x] >: F[x], O2 >: O, R2](f: R => Pull[F2, O2, R2]): Pull[F2, O2, R2] =
    new Bind[F2, O2, R, R2](this) {
      def cont(e: Result[R]): Pull[F2, O2, R2] =
        e match {
          case Result.Succeeded(r) =>
            try f(r)
            catch { case NonFatal(e) => Pull.Result.Fail(e) }
          case res @ Result.Interrupted(_, _) => res
          case res @ Result.Fail(_)           => res
        }
    }

  /** Alias for `flatMap(_ => p2)`. */
  def >>[F2[x] >: F[x], O2 >: O, R2](p2: => Pull[F2, O2, R2]): Pull[F2, O2, R2] =
    new Bind[F2, O2, R, R2](this) {
      def cont(r: Result[R]): Pull[F2, O2, R2] =
        r match {
          case _: Result.Succeeded[_] => p2
          case r: Result.Interrupted  => r
          case r: Result.Fail         => r
        }
    }

  /** Lifts this pull to the specified effect type. */
  def covary[F2[x] >: F[x]]: Pull[F2, O, R] = this

  /** Lifts this pull to the specified effect type, output type, and resource type. */
  def covaryAll[F2[x] >: F[x], O2 >: O, R2 >: R]: Pull[F2, O2, R2] = this

  /** Lifts this pull to the specified output type. */
  def covaryOutput[O2 >: O]: Pull[F, O2, R] = this

  /** Lifts this pull to the specified resource type. */
  def covaryResource[R2 >: R]: Pull[F, O, R2] = this

  /** Applies the resource of this pull to `f` and returns the result in a new `Pull`. */
  def map[R2](f: R => R2): Pull[F, O, R2] =
    new Bind[F, O, R, R2](this) {
      def cont(r: Result[R]) = r.map(f)
    }

  /** Applies the outputs of this pull to `f` and returns the result in a new `Pull`. */
  def mapOutput[O2](f: O => O2): Pull[F, O2, R]

  /** Run `p2` after `this`, regardless of errors during `this`, then reraise any errors encountered during `this`. */
  def onComplete[F2[x] >: F[x], O2 >: O, R2 >: R](p2: => Pull[F2, O2, R2]): Pull[F2, O2, R2] =
    handleErrorWith(e => p2 >> Result.Fail(e)) >> p2

  /** If `this` terminates with `Pull.raiseError(e)`, invoke `h(e)`. */
  def handleErrorWith[F2[x] >: F[x], O2 >: O, R2 >: R](
      h: Throwable => Pull[F2, O2, R2]
  ): Pull[F2, O2, R2] =
    new Bind[F2, O2, R2, R2](this) {
      def cont(e: Result[R2]): Pull[F2, O2, R2] =
        e match {
          case Result.Fail(e) =>
            try h(e)
            catch { case NonFatal(e) => Result.Fail(e) }
          case other => other
        }
    }

  private[Pull] def transformWith[F2[x] >: F[x], O2 >: O, R2](
      f: Result[R] => Pull[F2, O2, R2]
  ): Pull[F2, O2, R2] =
    new Bind[F2, O2, R, R2](this) {
      def cont(r: Result[R]): Pull[F2, O2, R2] =
        try f(r)
        catch { case NonFatal(e) => Result.Fail(e) }
    }

  /** Discards the result type of this pull. */
  def void: Pull[F, O, Unit] = as(())
}

object Pull extends PullLowPriority {

  private[fs2] def acquire[F[_], R](
      resource: F[R],
      release: (R, ExitCase[Throwable]) => F[Unit]
  ): Pull[F, INothing, R] = Acquire(resource, release)

  /**
    * Like [[eval]] but if the effectful value fails, the exception is returned in a `Left`
    * instead of failing the pull.
    */
  def attemptEval[F[_], R](fr: F[R]): Pull[F, INothing, Either[Throwable, R]] =
    Eval[F, R](fr)
      .map(r => Right(r): Either[Throwable, R])
      .handleErrorWith(t => Result.Succeeded[Either[Throwable, R]](Left(t)))

  def bracketCase[F[_], O, A, B](
      acquire: Pull[F, O, A],
      use: A => Pull[F, O, B],
      release: (A, ExitCase[Throwable]) => Pull[F, O, Unit]
  ): Pull[F, O, B] =
    acquire.flatMap { a =>
      val used =
        try use(a)
        catch { case NonFatal(t) => Pull.Result.Fail(t) }
      used.transformWith { result =>
        val exitCase: ExitCase[Throwable] = result match {
          case Result.Succeeded(_)      => ExitCase.Completed
          case Result.Fail(err)         => ExitCase.Error(err)
          case Result.Interrupted(_, _) => ExitCase.Canceled
        }

        release(a, exitCase).transformWith {
          case Result.Fail(t2) =>
            result match {
              case Result.Fail(tres) => Result.Fail(CompositeFailure(tres, t2))
              case result            => result
            }
          case _ => result
        }
      }
    }

  /** The completed `Pull`. Reads and outputs nothing. */
  val done: Pull[Pure, INothing, Unit] =
    Result.unit

  /** Evaluates the supplied effectful value and returns the result as the resource of the returned pull. */
  def eval[F[_], R](fr: F[R]): Pull[F, INothing, R] =
    Eval[F, R](fr)

  /**
    * Extends the scope of the currently open resources to the specified stream, preventing them
    * from being finalized until after `s` completes execution, even if the returned pull is converted
    * to a stream, compiled, and evaluated before `s` is compiled and evaluated.
    */
  def extendScopeTo[F[_], O](
      s: Stream[F, O]
  )(implicit F: MonadError[F, Throwable]): Pull[F, INothing, Stream[F, O]] =
    for {
      scope <- Pull.getScope[F]
      lease <- Pull.eval(scope.leaseOrError)
    } yield s.onFinalize(lease.cancel.redeem(F.raiseError(_), _ => F.unit))

  /**
    * Repeatedly uses the output of the pull as input for the next step of the pull.
    * Halts when a step terminates with `None` or `Pull.raiseError`.
    */
  def loop[F[_], O, R](f: R => Pull[F, O, Option[R]]): R => Pull[F, O, Option[R]] =
    r => f(r).flatMap(_.map(loop(f)).getOrElse(Pull.pure(None)))

  /** Outputs a single value. */
  def output1[F[x] >: Pure[x], O](o: O): Pull[F, O, Unit] = Output(Chunk.singleton(o))

  /** Outputs a chunk of values. */
  def output[F[x] >: Pure[x], O](os: Chunk[O]): Pull[F, O, Unit] =
    if (os.isEmpty) Pull.done else Output[O](os)

  /** Pull that outputs nothing and has result of `r`. */
  def pure[F[x] >: Pure[x], R](r: R): Pull[F, INothing, R] =
    Result.Succeeded(r)

  /**
    * Reads and outputs nothing, and fails with the given error.
    *
    * The `F` type must be explicitly provided (e.g., via `raiseError[IO]` or `raiseError[Fallible]`).
    */
  def raiseError[F[_]: RaiseThrowable](err: Throwable): Pull[F, INothing, INothing] =
    Result.Fail(err)

  private[fs2] def fail[F[_]](err: Throwable): Pull[F, INothing, INothing] =
    Result.Fail(err)

  final class PartiallyAppliedFromEither[F[_]] {
    def apply[A](either: Either[Throwable, A])(implicit ev: RaiseThrowable[F]): Pull[F, A, Unit] =
      either.fold(raiseError[F], output1)
  }

  /**
    * Lifts an Either[Throwable, A] to an effectful Pull[F, A, Unit].
    *
    * @example {{{
    * scala> import cats.effect.IO, scala.util.Try
    * scala> Pull.fromEither[IO](Right(42)).stream.compile.toList.unsafeRunSync()
    * res0: List[Int] = List(42)
    * scala> Try(Pull.fromEither[IO](Left(new RuntimeException)).stream.compile.toList.unsafeRunSync())
    * res1: Try[List[INothing]] = Failure(java.lang.RuntimeException)
    * }}}
    */
  def fromEither[F[x]] = new PartiallyAppliedFromEither[F]

  /**
    * Gets the current scope, allowing manual leasing or interruption.
    * This is a low-level method and generally should not be used by user code.
    */
  def getScope[F[_]]: Pull[F, INothing, Scope[F]] =
    new Pull(FreeC.GetScope[F]())

  /**
    * Returns a pull that evaluates the supplied by-name each time the pull is used,
    * allowing use of a mutable value in pull computations.
    */
  def suspend[F[x] >: Pure[x], O, R](p: => Pull[F, O, R]): Pull[F, O, R] =
    new Bind[F, O, Unit, R](Result.unit) {
      def cont(r: Result[Unit]): Pull[F, O, R] = p
    }

  /** `Sync` instance for `Pull`. */
  implicit def syncInstance[F[_], O](implicit
      ev: ApplicativeError[F, Throwable]
  ): Sync[Pull[F, O, *]] = {
    val _ = ev
    new PullSyncInstance[F, O]
  }

  /**
    * `FunctionK` instance for `F ~> Pull[F, INothing, *]`
    *
    * @example {{{
    * scala> import cats.Id
    * scala> Pull.functionKInstance[Id](42).flatMap(Pull.output1).stream.compile.toList
    * res0: cats.Id[List[Int]] = List(42)
    * }}}
    */
  implicit def functionKInstance[F[_]]: F ~> Pull[F, INothing, *] =
    new (F ~> Pull[F, INothing, *]) {
      def apply[X](fx: F[X]) = Pull.eval(fx)
    }

  /* Implementation notes:
   *
   * A Pull can be one of the following:
   *  - A Result - the end result of pulling. This may have ended in:
   *    - Succeeded with a result of type R.
   *    - Failed with an exception
   *    - Interrupted from another thread with a known `scopeId`
   *
   *  - A Bind, that binds a first computation(another Pull) with a method to _continue_
   *    the computation from the result of the first one `step`.
   *
   *  - A single Action, which can be one of following:
   *
   *    - Eval (or lift) an effectful operation of type `F[R]`
   *    - Output some values of type O.
   *    - Acquire a new resource and add its cleanup to the current scope.
   *    - Open, Close, or Access to the resource scope.
   *    - side-Step or fork to a different computation
   */

  /** A Result, or terminal, indicates how a pull or Free evaluation ended.
    * A Pull may have succeeded with a result, failed with an exception,
    * or interrupted from another concurrent pull.
    */
  private sealed abstract class Result[+R]
      extends Pull[Pure, INothing, R]
      with ViewL[Pure, INothing, R] {
    override def mapOutput[P](f: INothing => P): Pull[Pure, INothing, R] = this
  }

  private object Result {
    val unit: Result[Unit] = Result.Succeeded(())

    def fromEither[R](either: Either[Throwable, R]): Result[R] =
      either.fold(Result.Fail(_), Result.Succeeded(_))

    final case class Succeeded[+R](r: R) extends Result[R] {
      override def map[R2](f: R => R2): Result[R2] =
        try Succeeded(f(r))
        catch { case NonFatal(err) => Fail(err) }
    }

    final case class Fail(error: Throwable) extends Result[INothing] {
      override def map[R](f: INothing => R): Result[R] = this
    }

    /**
      * Signals that Pull evaluation was interrupted.
      *
      * @param context Any user specific context that needs to be captured during interruption
      *                for eventual resume of the operation.
      *
      * @param deferredError Any errors, accumulated during resume of the interruption.
      *                      Instead throwing errors immediately during interruption,
      *                      signalling of the errors may be deferred until the Interruption resumes.
      */
    final case class Interrupted(context: Token, deferredError: Option[Throwable])
        extends Result[INothing] {
      override def map[R](f: INothing => R): Result[R] = this
    }
  }

  private abstract class Bind[+F[_], +O, X, +R](val step: Pull[F, O, X]) extends Pull[F, O, R] {
    def cont(r: Result[X]): Pull[F, O, R]
    def delegate: Bind[F, O, X, R] = this

    override def mapOutput[P](f: O => P): Pull[F, P, R] =
      suspend {
        ViewL(this) match {
          case v: ViewL.View[F, O, x, R] =>
            new Bind[F, P, x, R](v.step.mapOutput(f)) {
              def cont(e: Result[x]) = v.next(e).mapOutput(f)
            }
          case r: Result[R] => r
        }
      }
  }

  /**
    * Unrolled view of a `Pull` structure. may be `Result` or `EvalBind`
    */
  private sealed trait ViewL[+F[_], +O, +R]

  private object ViewL {

    /** unrolled view of Pull `bind` structure * */
    private[Pull] sealed abstract case class View[+F[_], +O, X, +R](step: Action[F, O, X])
        extends ViewL[F, O, R] {
      def next(r: Result[X]): Pull[F, O, R]
    }

    final class EvalView[+F[_], +O, R](step: Action[F, O, R]) extends View[F, O, R, R](step) {
      def next(r: Result[R]): Pull[F, O, R] = r
    }

    def apply[F[_], O, R](free: Pull[F, O, R]): ViewL[F, O, R] = mk(free)

    @tailrec
    private def mk[F[_], O, Z](free: Pull[F, O, Z]): ViewL[F, O, Z] =
      free match {
        case r: Result[Z]       => r
        case e: Action[F, O, Z] => new EvalView[F, O, Z](e)
        case b: Bind[F, O, y, Z] =>
          b.step match {
            case r: Result[_] =>
              val ry: Result[y] = r.asInstanceOf[Result[y]]
              mk(b.cont(ry))
            case e: Action[F, O, y2] =>
              new ViewL.View[F, O, y2, Z](e) {
                def next(r: Result[y2]): Pull[F, O, Z] = b.cont(r.asInstanceOf[Result[y]])
              }
            case bb: Bind[F, O, x, _] =>
              val nb = new Bind[F, O, x, Z](bb.step) {
                private[this] val bdel: Bind[F, O, y, Z] = b.delegate
                def cont(zr: Result[x]): Pull[F, O, Z] =
                  new Bind[F, O, y, Z](bb.cont(zr).asInstanceOf[Pull[F, O, y]]) {
                    override val delegate: Bind[F, O, y, Z] = bdel
                    def cont(yr: Result[y]): Pull[F, O, Z] = delegate.cont(yr)
                  }
              }
              mk(nb)
          }
      }
  }

  /* An Action is an atomic instruction that can perform effects in `F`
   * to generate by-product outputs of type `O`.
   *
   * Each operation also generates an output of type `R` that is used
   * as control information for the rest of the interpretation or compilation.
   */
  private abstract class Action[+F[_], +O, +R] extends Pull[F, O, R]

  private final case class Output[+O](values: Chunk[O]) extends Action[Pure, O, Unit] {
    override def mapOutput[P](f: O => P): Pull[Pure, P, Unit] =
      Pull.suspend {
        try Output(values.map(f))
        catch { case NonFatal(t) => Result.Fail(t) }
      }
  }

  /**
    * Steps through the stream, providing either `uncons` or `stepLeg`.
    * Yields to head in form of chunk, then id of the scope that was active after step evaluated and tail of the `stream`.
    *
    * @param stream             Stream to step
    * @param scopeId            If scope has to be changed before this step is evaluated, id of the scope must be supplied
    */
  private final case class Step[+F[_], X](stream: Pull[F, X, Unit], scope: Option[Token])
      extends Action[Pure, INothing, Option[(Chunk[X], Token, Pull[F, X, Unit])]] {
    override def mapOutput[P](f: INothing => P): Step[F, X] = this
  }

  /* The `AlgEffect` trait is for operations on the `F` effect that create no `O` output.
   * They are related to resources and scopes. */
  private sealed abstract class AlgEffect[+F[_], R] extends Action[F, INothing, R] {
    final def mapOutput[P](f: INothing => P): Pull[F, P, R] = this
  }

  private final case class Eval[+F[_], R](value: F[R]) extends AlgEffect[F, R]

  private final case class Acquire[+F[_], R](
      resource: F[R],
      release: (R, ExitCase[Throwable]) => F[Unit]
  ) extends AlgEffect[F, R]
  // NOTE: The use of a separate `G` and `Pure` is done o by-pass a compiler-crash in Scala 2.12,
  // involving GADTs with a covariant Higher-Kinded parameter. */
  private final case class OpenScope[G[_]](interruptible: Option[Concurrent[G]])
      extends AlgEffect[Pure, Token]

  // `InterruptedScope` contains id of the scope currently being interrupted
  // together with any errors accumulated during interruption process
  private final case class CloseScope(
      scopeId: Token,
      interruption: Option[Result.Interrupted],
      exitCase: ExitCase[Throwable]
  ) extends AlgEffect[Pure, Unit]

  private final case class GetScope[F[_]]() extends AlgEffect[Pure, CompileScope[F]]
  private[fs2] def getScope[F[_]]: Pull[Pure, INothing, CompileScope[F]] = GetScope[F]()

  private[fs2] def stepLeg[F[_], O](
      leg: Stream.StepLeg[F, O]
  ): Pull[F, Nothing, Option[Stream.StepLeg[F, O]]] =
    Step[F, O](leg.next, Some(leg.scopeId)).map {
      _.map {
        case (h, id, t) => new Stream.StepLeg[F, O](h, id, t.asInstanceOf[Pull[F, O, Unit]])
      }
    }

  /**
    * Wraps supplied pull in new scope, that will be opened before this pull is evaluated
    * and closed once this pull either finishes its evaluation or when it fails.
    */
  private[fs2] def scope[F[_], O](s: Pull[F, O, Unit]): Pull[F, O, Unit] =
    scope0(s, None)

  /**
    * Like `scope` but allows this scope to be interrupted.
    * Note that this may fail with `Interrupted` when interruption occurred
    */
  private[fs2] def interruptScope[F[_], O](
      s: Pull[F, O, Unit]
  )(implicit F: Concurrent[F]): Pull[F, O, Unit] =
    scope0(s, Some(F))

  private def scope0[F[_], O](
      s: Pull[F, O, Unit],
      interruptible: Option[Concurrent[F]]
  ): Pull[F, O, Unit] =
    OpenScope(interruptible).flatMap { scopeId =>
      s.transformWith {
        case Result.Succeeded(_) => CloseScope(scopeId, None, ExitCase.Completed)
        case interrupted @ Result.Interrupted(_, _) =>
          CloseScope(scopeId, Some(interrupted), ExitCase.Canceled)
        case Result.Fail(err) =>
          CloseScope(scopeId, None, ExitCase.Error(err)).transformWith {
            case Result.Succeeded(_) => Result.Fail(err)
            case Result.Fail(err0)   => Result.Fail(CompositeFailure(err, err0, Nil))
            case Result.Interrupted(interruptedScopeId, _) =>
              sys.error(
                s"Impossible, cannot interrupt when closing failed scope: $scopeId, $interruptedScopeId, $err"
              )
          }
      }
    }

  private[fs2] def uncons[F[_], X, O](
      s: Pull[F, O, Unit]
  ): Pull[F, X, Option[(Chunk[O], Pull[F, O, Unit])]] =
    Step(s, None).map(_.map { case (h, _, t) => (h, t.asInstanceOf[Pull[F, O, Unit]]) })

  /* Left-folds the output of a stream.
   *
   * Interruption of the stream is tightly coupled between Pull, Algebra and CompileScope
   * Reason for this is unlike interruption of `F` type (i.e. IO) we need to find
   * recovery point where stream evaluation has to continue in Stream algebra
   *
   * As such the `Token` is passed to Pull.Result.Interrupted as glue between Pull/Algebra that allows pass-along
   * information for Algebra and scope to correctly compute recovery point after interruption was signalled via `CompilerScope`.
   *
   * This token indicates scope of the computation where interruption actually happened.
   * This is used to precisely find most relevant interruption scope where interruption shall be resumed
   * for normal continuation of the stream evaluation.
   *
   * Interpreter uses this to find any parents of this scope that has to be interrupted, and guards the
   * interruption so it won't propagate to scope that shall not be anymore interrupted.
   */
  private[fs2] def compile[F[_], O, B](
      stream: Pull[F, O, Unit],
      initScope: CompileScope[F],
      extendLastTopLevelScope: Boolean,
      init: B
  )(g: (B, Chunk[O]) => B)(implicit F: MonadError[F, Throwable]): F[B] = {

    case class Done(scope: CompileScope[F]) extends R[INothing]
    case class Out[+X](head: Chunk[X], scope: CompileScope[F], tail: Pull[F, X, Unit]) extends R[X]
    case class Interrupted(scopeId: Token, err: Option[Throwable]) extends R[INothing]
    sealed trait R[+X]

    def go[X](
        scope: CompileScope[F],
        extendedTopLevelScope: Option[CompileScope[F]],
        stream: Pull[F, X, Unit]
    ): F[R[X]] =
      ViewL(stream) match {
        case _: Pull.Result.Succeeded[Unit] =>
          F.pure(Done(scope))

        case failed: Pull.Result.Fail =>
          F.raiseError(failed.error)

        case interrupted: Pull.Result.Interrupted =>
          F.pure(Interrupted(interrupted.context, interrupted.deferredError))

        case view: ViewL.View[F, X, y, Unit] =>
          def resume(res: Result[y]): F[R[X]] =
            go[X](scope, extendedTopLevelScope, view.next(res))

          def interruptGuard(scope: CompileScope[F])(next: => F[R[X]]): F[R[X]] =
            F.flatMap(scope.isInterrupted) {
              case None => next
              case Some(Left(err)) =>
                go(scope, extendedTopLevelScope, view.next(Result.Fail(err)))
              case Some(Right(scopeId)) =>
                go(scope, extendedTopLevelScope, view.next(Result.Interrupted(scopeId, None)))
            }
          view.step match {
            case output: Output[_] =>
              interruptGuard(scope)(
                F.pure(Out(output.values, scope, view.next(Pull.Result.unit)))
              )

            case uU: Step[f, y] =>
              val u: Step[F, y] = uU.asInstanceOf[Step[F, y]]
              // if scope was specified in step, try to find it, otherwise use the current scope.
              F.flatMap(u.scope.fold[F[Option[CompileScope[F]]]](F.pure(Some(scope))) { scopeId =>
                scope.findStepScope(scopeId)
              }) {
                case Some(stepScope) =>
                  val stepStream = u.stream.asInstanceOf[Pull[F, y, Unit]]
                  F.flatMap(F.attempt(go[y](stepScope, extendedTopLevelScope, stepStream))) {
                    case Right(Done(scope)) =>
                      interruptGuard(scope)(
                        go(scope, extendedTopLevelScope, view.next(Result.Succeeded(None)))
                      )
                    case Right(Out(head, outScope, tail)) =>
                      // if we originally swapped scopes we want to return the original
                      // scope back to the go as that is the scope that is expected to be here.
                      val nextScope = if (u.scope.isEmpty) outScope else scope
                      val result = Result.Succeeded(
                        Some((head, outScope.id, tail.asInstanceOf[Pull[f, y, Unit]]))
                      ) //Option[(Chunk[y], Token, Pull[f, y, Unit])])
                      val next = view.next(result).asInstanceOf[Pull[F, X, Unit]]
                      interruptGuard(nextScope)(
                        go(nextScope, extendedTopLevelScope, next)
                      )

                    case Right(Interrupted(scopeId, err)) =>
                      go(scope, extendedTopLevelScope, view.next(Result.Interrupted(scopeId, err)))

                    case Left(err) =>
                      go(scope, extendedTopLevelScope, view.next(Result.Fail(err)))
                  }

                case None =>
                  F.raiseError(
                    new RuntimeException(
                      s"""|Scope lookup failure!
                          |
                          |This is typically caused by uncons-ing from two or more streams in the same Pull.
                          |To do this safely, use `s.pull.stepLeg` instead of `s.pull.uncons` or a variant
                          |thereof. See the implementation of `Stream#zipWith_` for an example.
                          |
                          |Scope id: ${scope.id}
                          |Step: ${u}""".stripMargin
                    )
                  )
              }

            case eval: Eval[F, r] =>
              F.flatMap(scope.interruptibleEval(eval.value)) {
                case Right(r)           => resume(Result.Succeeded(r))
                case Left(Left(err))    => resume(Result.Fail(err))
                case Left(Right(token)) => resume(Result.Interrupted(token, None))
              }

            case acquire: Acquire[F, r] =>
              interruptGuard(scope) {
                F.flatMap(scope.acquireResource(acquire.resource, acquire.release)) { r =>
                  resume(Result.fromEither(r))
                }
              }

            case _: GetScope[_] =>
              resume(Result.Succeeded(scope.asInstanceOf[y]))

            case OpenScope(interruptibleX) =>
              val interruptible = interruptibleX.asInstanceOf[Option[Concurrent[F]]]
              interruptGuard(scope) {
                val maybeCloseExtendedScope: F[Boolean] =
                  // If we're opening a new top-level scope (aka, direct descendant of root),
                  // close the current extended top-level scope if it is defined.
                  if (scope.parent.isEmpty)
                    extendedTopLevelScope match {
                      case None    => false.pure[F]
                      case Some(s) => s.close(ExitCase.Completed).rethrow.as(true)
                    }
                  else F.pure(false)
                maybeCloseExtendedScope.flatMap { closedExtendedScope =>
                  val newExtendedScope = if (closedExtendedScope) None else extendedTopLevelScope
                  F.flatMap(scope.open(interruptible)) {
                    case Left(err) =>
                      go(scope, newExtendedScope, view.next(Result.Fail(err)))
                    case Right(childScope) =>
                      go(childScope, newExtendedScope, view.next(Result.Succeeded(childScope.id)))
                  }
                }
              }

            case close: CloseScope =>
              def closeAndGo(toClose: CompileScope[F], ec: ExitCase[Throwable]) =
                F.flatMap(toClose.close(ec)) { r =>
                  F.flatMap(toClose.openAncestor) { ancestor =>
                    val res = close.interruption match {
                      case None => Result.fromEither(r)
                      case Some(Result.Interrupted(interruptedScopeId, err)) =>
                        def err1 = CompositeFailure.fromList(r.swap.toOption.toList ++ err.toList)
                        if (ancestor.findSelfOrAncestor(interruptedScopeId).isDefined)
                          // we still have scopes to interrupt, lets build interrupted tail
                          Result.Interrupted(interruptedScopeId, err1)
                        else
                          // interrupts scope was already interrupted, resume operation
                          err1 match {
                            case None      => Result.unit
                            case Some(err) => Result.Fail(err)
                          }
                    }
                    go(ancestor, extendedTopLevelScope, view.next(res))
                  }
                }

              val scopeToClose: F[Option[CompileScope[F]]] = scope
                .findSelfOrAncestor(close.scopeId)
                .pure[F]
                .orElse(scope.findSelfOrChild(close.scopeId))
              F.flatMap(scopeToClose) {
                case Some(toClose) =>
                  if (toClose.parent.isEmpty)
                    // Impossible - don't close root scope as a result of a `CloseScope` call
                    go(scope, extendedTopLevelScope, view.next(Result.unit))
                  else if (extendLastTopLevelScope && toClose.parent.flatMap(_.parent).isEmpty)
                    // Request to close the current top-level scope - if we're supposed to extend
                    // it instead, leave the scope open and pass it to the continuation
                    extendedTopLevelScope.traverse_(_.close(ExitCase.Completed).rethrow) *>
                      F.flatMap(toClose.openAncestor)(ancestor =>
                        go(ancestor, Some(toClose), view.next(Result.unit))
                      )
                  else closeAndGo(toClose, close.exitCase)
                case None =>
                  // scope already closed, continue with current scope
                  val result = close.interruption.getOrElse(Result.unit)
                  go(scope, extendedTopLevelScope, view.next(result))
              }
          }
      }

    def outerLoop(scope: CompileScope[F], accB: B, stream: Pull[F, O, Unit]): F[B] =
      F.flatMap(go(scope, None, stream)) {
        case Done(_) => F.pure(accB)
        case Out(head, scope, tail) =>
          try outerLoop(scope, g(accB, head), tail)
          catch {
            case NonFatal(err) => outerLoop(scope, accB, tail.asHandler(err))
          }
        case Interrupted(_, None)      => F.pure(accB)
        case Interrupted(_, Some(err)) => F.raiseError(err)
      }

    outerLoop(initScope, init, stream)
  }

  private[fs2] def flatMapOutput[F[_], F2[x] >: F[x], O, O2](
      p: Pull[F, O, Unit],
      f: O => Pull[F2, O2, Unit]
  ): Pull[F2, O2, Unit] =
    uncons(p).flatMap {
      case None => Result.unit

      case Some((chunk, Pull.Result.Succeeded(_))) if chunk.size == 1 =>
        // nb: If tl is Pure, there's no need to propagate flatMap through the tail. Hence, we
        // check if hd has only a single element, and if so, process it directly instead of folding.
        // This allows recursive infinite streams of the form `def s: Stream[Pure,O] = Stream(o).flatMap { _ => s }`
        f(chunk(0))

      case Some((chunk, tail)) =>
        def go(idx: Int): Pull[F2, O2, Unit] =
          if (idx == chunk.size)
            flatMapOutput[F, F2, O, O2](tail, f)
          else
            f(chunk(idx)).transformWith {
              case Result.Succeeded(_) => go(idx + 1)
              case Result.Fail(err)    => Result.Fail(err)
              case interruption @ Result.Interrupted(_, _) =>
                flatMapOutput[F, F2, O, O2](interruptBoundary(tail, interruption), f)
            }

        go(0)
    }

  /**
    * Inject interruption to the tail used in flatMap.
    * Assures that close of the scope is invoked if at the flatMap tail, otherwise switches evaluation to `interrupted` path
    *
    * @param stream             tail to inject interruption into
    * @param interruptedScope   scopeId to interrupt
    * @param interruptedError   Additional finalizer errors
    * @tparam F
    * @tparam O
    * @return
    */
  private[this] def interruptBoundary[F[_], O](
      stream: Pull[F, O, Unit],
      interruption: Result.Interrupted
  ): Pull[F, O, Unit] =
    ViewL(stream) match {
      case _: Pull.Result.Succeeded[Unit] =>
        interruption
      case failed: Pull.Result.Fail =>
        Result.Fail(
          CompositeFailure
            .fromList(interruption.deferredError.toList :+ failed.error)
            .getOrElse(failed.error)
        )
      case interrupted: Result.Interrupted => interrupted // impossible

      case view: ViewL.View[F, O, _, Unit] =>
        view.step match {
          case CloseScope(scopeId, _, _) =>
            // Inner scope is getting closed b/c a parent was interrupted
            CloseScope(scopeId, Some(interruption), ExitCase.Canceled).transformWith(view.next)
          case _ =>
            // all other cases insert interruption cause
            view.next(interruption)
        }
    }

  private[fs2] def translate[F[_], G[_], O](
      stream: Pull[F, O, Unit],
      fK: F ~> G
  )(implicit G: TranslateInterrupt[G]): Pull[G, O, Unit] = {
    val concurrent: Option[Concurrent[G]] = G.concurrentInstance
    def translateAlgEffect[R](self: AlgEffect[F, R]): AlgEffect[G, R] =
      self match {
        // safe to cast, used in translate only
        // if interruption has to be supported concurrent for G has to be passed
        case a: Acquire[F, r] =>
          Acquire[G, r](fK(a.resource), (r, ec) => fK(a.release(r, ec)))
        case e: Eval[F, R]  => Eval[G, R](fK(e.value))
        case OpenScope(_)   => OpenScope[G](concurrent)
        case c: CloseScope  => c
        case g: GetScope[_] => g
      }

    def translateStep[X](next: Pull[F, X, Unit], isMainLevel: Boolean): Pull[G, X, Unit] =
      ViewL(next) match {
        case result: Result[Unit] => result

        case view: ViewL.View[F, X, y, Unit] =>
          view.step match {
            case output: Output[X] =>
              output.transformWith {
                case r @ Result.Succeeded(_) if isMainLevel =>
                  translateStep(view.next(r), isMainLevel)

                case r @ Result.Succeeded(_) =>
                  // Cast is safe here, as at this point the evaluation of this Step will end
                  // and the remainder of the free will be passed as a result in Bind. As such
                  // next Step will have this to evaluate, and will try to translate again.
                  view.next(r).asInstanceOf[Pull[G, X, Unit]]

                case r @ Result.Fail(_) => translateStep(view.next(r), isMainLevel)

                case r @ Result.Interrupted(_, _) => translateStep(view.next(r), isMainLevel)
              }

            case stepU: Step[f, x] =>
              val step: Step[F, x] = stepU.asInstanceOf[Step[F, x]]
              Step[G, x](
                stream = translateStep[x](step.stream, false),
                scope = step.scope
              ).transformWith { r =>
                translateStep[X](view.next(r.asInstanceOf[Result[y]]), isMainLevel)
              }

            case alg: AlgEffect[F, r] =>
              translateAlgEffect(alg)
                .transformWith(r =>
                  translateStep(view.next(r.asInstanceOf[Result[y]]), isMainLevel)
                )
          }
      }

    translateStep[O](stream, true)
  }
}

private[fs2] trait PullLowPriority {
  implicit def monadInstance[F[_], O]: Monad[Pull[F, O, *]] =
    new PullSyncInstance[F, O]
}

private[fs2] class PullSyncInstance[F[_], O] extends Sync[Pull[F, O, *]] {
  def pure[A](a: A): Pull[F, O, A] = Pull.pure(a)
  def flatMap[A, B](p: Pull[F, O, A])(f: A => Pull[F, O, B]): Pull[F, O, B] =
    p.flatMap(f)
  override def tailRecM[A, B](a: A)(f: A => Pull[F, O, Either[A, B]]): Pull[F, O, B] =
    f(a).flatMap {
      case Left(a)  => tailRecM(a)(f)
      case Right(b) => Pull.pure(b)
    }
  def raiseError[A](e: Throwable) = Pull.fail(e)
  def handleErrorWith[A](fa: Pull[F, O, A])(h: Throwable => Pull[F, O, A]) =
    fa.handleErrorWith(h)
  def suspend[R](p: => Pull[F, O, R]) = Pull.suspend(p)
  def bracketCase[A, B](acquire: Pull[F, O, A])(
      use: A => Pull[F, O, B]
  )(release: (A, ExitCase[Throwable]) => Pull[F, O, Unit]): Pull[F, O, B] =
    Pull.bracketCase(acquire, use, release)
}<|MERGE_RESOLUTION|>--- conflicted
+++ resolved
@@ -6,10 +6,7 @@
 import cats.{Eval => _, _}
 import cats.effect._
 import cats.implicits._
-<<<<<<< HEAD
-
-=======
->>>>>>> 2f10feb2
+
 import fs2.internal._
 
 import Pull._
