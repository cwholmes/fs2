--- conflicted
+++ resolved
@@ -21,12 +21,8 @@
 ThisBuild / crossScalaVersions := Seq("3.0.0-M1", "3.0.0-M2", "2.12.10", "2.13.4")
 
 ThisBuild / versionIntroduced := Map(
-<<<<<<< HEAD
-  "3.0.0-M1" -> "3.0.0"
-=======
-  "3.0.0-M1" -> "2.4.99",
-  "3.0.0-M2" -> "2.4.99"
->>>>>>> c7c564a6
+  "3.0.0-M1" -> "3.0.0",
+  "3.0.0-M2" -> "3.0.0"
 )
 
 ThisBuild / githubWorkflowJavaVersions := Seq("adopt@1.11")
@@ -116,20 +112,12 @@
     libraryDependencies ++= Seq(
       "org.typelevel" %%% "cats-core" % "2.3.0",
       "org.typelevel" %%% "cats-laws" % "2.3.0" % Test,
-<<<<<<< HEAD
-      "org.typelevel" %%% "cats-effect" % "3.0.0-M3",
-      "org.typelevel" %%% "cats-effect-laws" % "3.0.0-M3" % Test,
-      "org.typelevel" %%% "cats-effect-testkit" % "3.0.0-M3" % Test,
-      "org.scodec" %%% "scodec-bits" % "1.1.21",
-      "org.typelevel" %%% "scalacheck-effect-munit" % "0.5.0" % Test,
-      "org.typelevel" %%% "munit-cats-effect-3" % "0.9.0" % Test
-=======
-      "org.typelevel" %%% "cats-effect" % "2.3.0",
-      "org.typelevel" %%% "cats-effect-laws" % "2.3.0" % Test,
+      "org.typelevel" %%% "cats-effect" % "3.0.0-M4",
+      "org.typelevel" %%% "cats-effect-laws" % "3.0.0-M4" % Test,
+      "org.typelevel" %%% "cats-effect-testkit" % "3.0.0-M4" % Test,
       "org.scodec" %%% "scodec-bits" % "1.1.22",
       "org.typelevel" %%% "scalacheck-effect-munit" % "0.6.0" % Test,
-      "org.typelevel" %%% "munit-cats-effect-2" % "0.10.0" % Test
->>>>>>> c7c564a6
+      "org.typelevel" %%% "munit-cats-effect-3" % "0.10.0" % Test
     )
   )
 
